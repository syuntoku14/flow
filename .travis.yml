--- conflicted
+++ resolved
@@ -70,12 +70,8 @@
 
 install:
   - pip install flake8 .
-<<<<<<< HEAD
-  - pip install matplotlib
-=======
   - pip install coveralls
   - pip install nose
->>>>>>> db753400
 
 before_script:
   - flake8 --version
