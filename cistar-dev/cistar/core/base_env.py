--- conflicted
+++ resolved
@@ -178,13 +178,9 @@
                 vehicle['lane_changer'] = None
 
             self.vehicles[veh_id] = vehicle
-<<<<<<< HEAD
             self.traci_connection.vehicle.setSpeedMode(veh_id, 0)
-=======
-            traci.vehicle.setSpeedMode(veh_id, 0)
             if veh_id in self.rl_ids:
-                traci.vehicle.setLaneChangeMode(veh_id, 768)
->>>>>>> a717f223
+                self.traci_connection.vehicle.setLaneChangeMode(veh_id, 768)
 
             # Saving initial state
             route_id = self.traci_connection.vehicle.getRouteID(veh_id)
@@ -229,52 +225,29 @@
             if self.timer % 100 == 0:
                 if self.vehicles[veh_id]['lane_changer']:
                     newlane = self.vehicles[veh_id]['lane_changer'].get_action(self)
-                    traci.vehicle.changeLane(veh_id, newlane, 10000)
-
-<<<<<<< HEAD
-        # TODO: Fix Lane Changing
-        self.timer += 1
-        if self.timer % 100 == 0:
-            # if it's been long enough try and change lanes
-            for veh_id in self.controlled_ids:
-                newlane = self.vehicles[veh_id]['lane_changer'].get_action(self)
-                self.traci_connection.vehicle.changeLane(veh_id, newlane, 10000)
+                    self.traci_connection.vehicle.changeLane(veh_id, newlane, 10000)
+
+        self.apply_rl_actions(rl_actions)
+
+        self.additional_command()
 
         self.traci_connection.simulationStep()
-=======
-
-        self.apply_rl_actions(rl_actions)
->>>>>>> a717f223
-
-        self.additional_command()
-
-        traci.simulationStep()
 
         speeds = []
         for veh_id in self.ids:
-<<<<<<< HEAD
             self.vehicles[veh_id]["type"] = self.traci_connection.vehicle.getTypeID(veh_id)
-            self.vehicles[veh_id]["edge"] = self.traci_connection.vehicle.getRoadID(veh_id)
+            this_edge = self.traci_connection.vehicle.getRoadID(veh_id)
+            if this_edge is None:
+                print('Null edge for vehicle:', veh_id)
+            else:
+                self.vehicles[veh_id]["edge"] = this_edge
             self.vehicles[veh_id]["position"] = self.traci_connection.vehicle.getLanePosition(veh_id)
             self.vehicles[veh_id]["lane"] = self.traci_connection.vehicle.getLaneIndex(veh_id)
-            self.vehicles[veh_id]["speed"] = self.traci_connection.vehicle.getSpeed(veh_id)
+            veh_speed = self.traci_connection.vehicle.getSpeed(veh_id)
+            self.vehicles[veh_id]["speed"] = veh_speed
+            speeds.append(veh_speed)
             self.vehicles[veh_id]["fuel"] = self.traci_connection.vehicle.getFuelConsumption(veh_id)
             self.vehicles[veh_id]["distance"] = self.traci_connection.vehicle.getDistance(veh_id)
-=======
-            self.vehicles[veh_id]["type"] = traci.vehicle.getTypeID(veh_id)
-            this_edge = traci.vehicle.getRoadID(veh_id)
-            if this_edge is None:
-                print('Null edge for vehicle:', veh_id)
-            else:
-                self.vehicles[veh_id]["edge"] = this_edge
-            self.vehicles[veh_id]["position"] = traci.vehicle.getLanePosition(veh_id)
-            self.vehicles[veh_id]["lane"] = traci.vehicle.getLaneIndex(veh_id)
-            veh_speed = traci.vehicle.getSpeed(veh_id)
-            self.vehicles[veh_id]["speed"] = veh_speed
-            speeds.append(veh_speed)
-            self.vehicles[veh_id]["fuel"] = traci.vehicle.getFuelConsumption(veh_id)
-            self.vehicles[veh_id]["distance"] = traci.vehicle.getDistance(veh_id)
->>>>>>> a717f223
 
         # if round(self.timer) == round(self.timer, 3):
         #     mean_speed = np.mean(speeds)
@@ -285,14 +258,9 @@
         self.state = self.getState()
         reward = self.compute_reward(self.state, rl_actions)
         # TODO: Allow for partial observability
-<<<<<<< HEAD
-        next_observation = np.copy(self._state)
+        next_observation = np.copy(self.state)
+
         if self.traci_connection.simulation.getEndingTeleportNumber() != 0:
-=======
-        next_observation = np.copy(self.state)
-
-        if traci.simulation.getEndingTeleportNumber() != 0:
->>>>>>> a717f223
             # Crash has occurred, end rollout
             if self.fail_safe == "None":
                 return Step(observation=next_observation, reward=reward, done=True)
