from cistar.core.scenario import Scenario
from cistar.scenarios.loop.gen import CircleGenerator

import numpy as np

class LoopScenario(Scenario):

    def __init__(self, name, type_params, net_params, cfg_params, initial_config=None, cfg=None):
        """
        Initialize a loop scenario.
        :param net_params:
            Must include: length, lanes, speed_limit_resolution
        :param initial_config:
            Can include: positions, shuffle
        :param generator_class:
        """
        super().__init__(name, type_params, net_params, cfg_params, initial_config, cfg, CircleGenerator)

        if "length" not in self.net_params:
            raise ValueError("length of circle not supplied")
        self.length = self.net_params["length"]

        if "lanes" not in self.net_params:
            raise ValueError("lanes of circle not supplied")
        self.lanes = self.net_params["lanes"]

        if "speed_limit" not in self.net_params:
            raise ValueError("speed limit of circle not supplied")
        self.speed_limit = self.net_params["speed_limit"]

        if "resolution" not in self.net_params:
            raise ValueError("resolution of circle not supplied")
        self.resolution = self.net_params["resolution"]

        edgelen = self.length/4
        self.edgestarts = [("bottom", 0),("right", edgelen), ("top", 2*edgelen),( "left", 3*edgelen)]

        if "positions" not in self.initial_config:
            self.initial_config["positions"] = self.gen_even_start_positions()
        self.initial_config["shuffle"] = True
        if not cfg:
<<<<<<< HEAD
            self.cfg = self.generate()
=======
            self.cfg, self.outs = self.generate()
>>>>>>> e9e154ac

    def get_edge(self, x):
        starte = ""
        startx = 0
        for (e, s) in self.edgestarts:
            if x >= s:
                starte = e
                startx = x - s
        return starte, startx

    def get_x(self, edge, position):
<<<<<<< HEAD
=======
        edge_start = 0
>>>>>>> e9e154ac
        for edge_tuple in self.edgestarts:
            if edge_tuple[0] == edge:
                edge_start = edge_tuple[1]
                break
        return position + edge_start

    def gen_even_start_positions(self):
        startpositions = []
        increment = (self.length-10)/self.num_vehicles

        x = 1
        for i in range(self.num_vehicles):
            pos = self.get_edge(x)
            startpositions.append(pos)
            x += increment

        return startpositions

    def gen_random_start_pos(self):
        startpositions = []
        mean = self.length/self.num_vehicles

        x = 1
        for i in range(self.num_vehicles):
            pos = self.get_edge(x)
            startpositions.append(pos)
            x += np.random.normal(scale=mean/5, loc=mean)

        return startpositions<|MERGE_RESOLUTION|>--- conflicted
+++ resolved
@@ -39,11 +39,7 @@
             self.initial_config["positions"] = self.gen_even_start_positions()
         self.initial_config["shuffle"] = True
         if not cfg:
-<<<<<<< HEAD
-            self.cfg = self.generate()
-=======
             self.cfg, self.outs = self.generate()
->>>>>>> e9e154ac
 
     def get_edge(self, x):
         starte = ""
@@ -55,10 +51,6 @@
         return starte, startx
 
     def get_x(self, edge, position):
-<<<<<<< HEAD
-=======
-        edge_start = 0
->>>>>>> e9e154ac
         for edge_tuple in self.edgestarts:
             if edge_tuple[0] == edge:
                 edge_start = edge_tuple[1]
