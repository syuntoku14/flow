import unittest

from flow.core.experiment import Experiment
from flow.core.params import SumoParams, SumoCarFollowingParams, NetParams, \
    InFlows
from flow.core.vehicles import Vehicles
from flow.controllers.car_following_models import SumoCarFollowingController
from flow.controllers.routing_controllers import GridRouter

from tests.setup_scripts import grid_mxn_exp_setup


class TestCollisions(unittest.TestCase):
    """Tests that collisions do not cause the experiments to terminate
    prematurely."""

    def test_collide(self):
        """Tests collisions in the absence of inflows."""
        # create the environment and scenario classes for a ring road
        sim_params = SumoParams(sim_step=1, render=False)
        total_vehicles = 20
        vehicles = Vehicles()
        vehicles.add(
            veh_id="idm",
            acceleration_controller=(SumoCarFollowingController, {}),
            routing_controller=(GridRouter, {}),
            sumo_car_following_params=SumoCarFollowingParams(
                tau=0.1, carFollowModel="Krauss", minGap=2.5,
                speed_mode=0b00000,
            ),
            num_vehicles=total_vehicles)
        grid_array = {
            "short_length": 100,
            "inner_length": 100,
            "long_length": 100,
            "row_num": 1,
            "col_num": 1,
            "cars_left": int(total_vehicles / 4),
            "cars_right": int(total_vehicles / 4),
            "cars_top": int(total_vehicles / 4),
            "cars_bot": int(total_vehicles / 4)
        }

        additional_net_params = {
            "speed_limit": 35,
            "grid_array": grid_array,
            "horizontal_lanes": 1,
            "vertical_lanes": 1
        }

        net_params = NetParams(
            no_internal_links=False, additional_params=additional_net_params)

        env, scenario = grid_mxn_exp_setup(
            row_num=1,
            col_num=1,
            sim_params=sim_params,
            vehicles=vehicles,
            net_params=net_params)

        # go through the env and set all the lights to green
        for i in range(env.rows * env.cols):
            env.traci_connection.trafficlight.setRedYellowGreenState(
                'center' + str(i), "gggggggggggg")

        # instantiate an experiment class
<<<<<<< HEAD
        exp = SumoExperiment(env)
        exp.run(50, 50)
=======
        self.exp = Experiment(self.env)

        self.exp.run(50, 50)
>>>>>>> f8e31c42

    def test_collide_inflows(self):
        """Tests collisions in the presence of inflows."""
        # create the environment and scenario classes for a ring road
        sim_params = SumoParams(sim_step=1, render=False)
        total_vehicles = 12
        vehicles = Vehicles()
        vehicles.add(
            veh_id="idm",
            acceleration_controller=(SumoCarFollowingController, {}),
            routing_controller=(GridRouter, {}),
            sumo_car_following_params=SumoCarFollowingParams(
                tau=0.1, carFollowModel="Krauss", minGap=2.5,
                speed_mode=0b00000,
            ),
            num_vehicles=total_vehicles)
        grid_array = {
            "short_length": 100,
            "inner_length": 100,
            "long_length": 100,
            "row_num": 1,
            "col_num": 1,
            "cars_left": 3,
            "cars_right": 3,
            "cars_top": 3,
            "cars_bot": 3
        }

        additional_net_params = {
            "speed_limit": 35,
            "grid_array": grid_array,
            "horizontal_lanes": 1,
            "vertical_lanes": 1
        }

        inflows = InFlows()
        inflows.add(veh_type="idm", edge="bot0_0", vehs_per_hour=1000)
        inflows.add(veh_type="idm", edge="top0_1", vehs_per_hour=1000)

        net_params = NetParams(
            no_internal_links=False,
            inflows=inflows,
            additional_params=additional_net_params)

        env, scenario = grid_mxn_exp_setup(
            row_num=1,
            col_num=1,
            sim_params=sim_params,
            vehicles=vehicles,
            net_params=net_params)

        # go through the env and set all the lights to green
        for i in range(env.rows * env.cols):
            env.traci_connection.trafficlight.setRedYellowGreenState(
                'center' + str(i), "gggggggggggg")

        # instantiate an experiment class
<<<<<<< HEAD
        exp = SumoExperiment(env)
        exp.run(50, 50)
=======
        self.exp = Experiment(self.env)

        self.exp.run(50, 50)
>>>>>>> f8e31c42


if __name__ == '__main__':
    unittest.main()<|MERGE_RESOLUTION|>--- conflicted
+++ resolved
@@ -64,14 +64,8 @@
                 'center' + str(i), "gggggggggggg")
 
         # instantiate an experiment class
-<<<<<<< HEAD
-        exp = SumoExperiment(env)
+        exp = Experiment(env)
         exp.run(50, 50)
-=======
-        self.exp = Experiment(self.env)
-
-        self.exp.run(50, 50)
->>>>>>> f8e31c42
 
     def test_collide_inflows(self):
         """Tests collisions in the presence of inflows."""
@@ -129,14 +123,8 @@
                 'center' + str(i), "gggggggggggg")
 
         # instantiate an experiment class
-<<<<<<< HEAD
-        exp = SumoExperiment(env)
+        exp = Experiment(env)
         exp.run(50, 50)
-=======
-        self.exp = Experiment(self.env)
-
-        self.exp.run(50, 50)
->>>>>>> f8e31c42
 
 
 if __name__ == '__main__':
