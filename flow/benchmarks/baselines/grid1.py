"""Evaluates the baseline performance of grid1 without RL control.

Baseline is an actuated traffic light provided by SUMO.
"""

from flow.core.params import SumoParams, EnvParams, InitialConfig, NetParams, \
    InFlows, SumoCarFollowingParams
from flow.core.vehicles import Vehicles
from flow.core.traffic_lights import TrafficLights
from flow.controllers import SumoCarFollowingController, GridRouter
from flow.envs.green_wave_env import PO_TrafficLightGridEnv
from flow.core.experiment import SumoExperiment
from flow.scenarios.grid import SimpleGridScenario
import numpy as np

# time horizon of a single rollout
HORIZON = 400
# inflow rate of vehicles at every edge
EDGE_INFLOW = 300
# enter speed for departing vehicles
V_ENTER = 30
# number of row of bidirectional lanes
N_ROWS = 5
# number of columns of bidirectional lanes
N_COLUMNS = 5
# length of inner edges in the grid network
INNER_LENGTH = 300
# length of final edge in route
LONG_LENGTH = 100
# length of edges that vehicles start on
SHORT_LENGTH = 300
# number of vehicles originating in the left, right, top, and bottom edges
N_LEFT, N_RIGHT, N_TOP, N_BOTTOM = 1, 1, 1, 1


def grid1_baseline(num_runs, render=True):
    """Run script for the grid1 baseline.

    Parameters
    ----------
        num_runs : int
            number of rollouts the performance of the environment is evaluated
            over
        render: bool, optional
            specifies whether to use sumo's gui during execution

    Returns
    -------
        SumoExperiment
            class needed to run simulations
    """
    # we place a sufficient number of vehicles to ensure they confirm with the
    # total number specified above. We also use a "right_of_way" speed mode to
    # support traffic light compliance
    vehicles = Vehicles()
    vehicles.add(veh_id="human",
                 acceleration_controller=(SumoCarFollowingController, {}),
                 sumo_car_following_params=SumoCarFollowingParams(
                     max_speed=V_ENTER,
                 ),
                 routing_controller=(GridRouter, {}),
                 num_vehicles=(N_LEFT+N_RIGHT)*N_COLUMNS +
                              (N_BOTTOM+N_TOP)*N_ROWS,
                 speed_mode="right_of_way")

    # inflows of vehicles are place on all outer edges (listed here)
    outer_edges = []
    outer_edges += ["left{}_{}".format(N_ROWS, i) for i in range(N_COLUMNS)]
    outer_edges += ["right0_{}".format(i) for i in range(N_ROWS)]
    outer_edges += ["bot{}_0".format(i) for i in range(N_ROWS)]
    outer_edges += ["top{}_{}".format(i, N_COLUMNS) for i in range(N_ROWS)]

    # equal inflows for each edge (as dictate by the EDGE_INFLOW constant)
    inflow = InFlows()
    for edge in outer_edges:
        inflow.add(veh_type="human", edge=edge, vehs_per_hour=EDGE_INFLOW,
                   departLane="free", departSpeed=V_ENTER)

    # define the traffic light logic
    tl_logic = TrafficLights(baseline=False)
<<<<<<< HEAD
    phases = [{"duration": "31", "minDur": "5", "maxDur": "45",
               "state": "GGGrrrGGGrrr"},
              {"duration": "2", "minDur": "2", "maxDur": "2",
               "state": "yyyrrryyyrrr"},
              {"duration": "31", "minDur": "5", "maxDur": "45",
               "state": "rrrGGGrrrGGG"},
              {"duration": "2", "minDur": "2", "maxDur": "2",
               "state": "rrryyyrrryyy"}]
    for i in range(N_ROWS*N_COLUMNS):
        tl_logic.add("center"+str(i), tls_type="actuated", phases=phases,
                     programID=1)
=======
>>>>>>> 826400d6

    net_params = NetParams(
            inflows=inflow,
            no_internal_links=False,
            additional_params={
                "speed_limit": V_ENTER + 5,
                "grid_array": {
                    "short_length": SHORT_LENGTH,
                    "inner_length": INNER_LENGTH,
                    "long_length": LONG_LENGTH,
                    "row_num": N_ROWS,
                    "col_num": N_COLUMNS,
                    "cars_left": N_LEFT,
                    "cars_right": N_RIGHT,
                    "cars_top": N_TOP,
                    "cars_bot": N_BOTTOM,
                },
                "horizontal_lanes": 1,
                "vertical_lanes": 1,
            },
        )

    sumo_params = SumoParams(
            restart_instance=False,
            sim_step=1,
            render=render,
        )

    env_params = EnvParams(
            evaluate=True,  # Set to True to evaluate traffic metrics
            horizon=HORIZON,
            additional_params={
                "target_velocity": 50,
                "switch_time": 2,
                "num_observed": 2,
                "discrete": False,
                "tl_type": "actuated"
            },
        )

    initial_config = InitialConfig(shuffle=True)

    scenario = SimpleGridScenario(name="grid",
                                  vehicles=vehicles,
                                  net_params=net_params,
                                  initial_config=initial_config,
                                  traffic_lights=tl_logic)

    env = PO_TrafficLightGridEnv(env_params, sumo_params, scenario)

    exp = SumoExperiment(env, scenario)

    results = exp.run(num_runs, HORIZON)
    total_delay = np.mean(results["returns"])

    return total_delay


if __name__ == "__main__":
    runs = 1  # number of simulations to average over
    res = grid1_baseline(num_runs=runs, render=False)

    print('---------')
    print('The total delay across {} runs is {}'.format(runs, res))<|MERGE_RESOLUTION|>--- conflicted
+++ resolved
@@ -31,6 +31,8 @@
 SHORT_LENGTH = 300
 # number of vehicles originating in the left, right, top, and bottom edges
 N_LEFT, N_RIGHT, N_TOP, N_BOTTOM = 1, 1, 1, 1
+# how long the yellow phase should last at a minimum
+YELLOW_TIME = 3
 
 
 def grid1_baseline(num_runs, render=True):
@@ -78,20 +80,37 @@
 
     # define the traffic light logic
     tl_logic = TrafficLights(baseline=False)
-<<<<<<< HEAD
-    phases = [{"duration": "31", "minDur": "5", "maxDur": "45",
-               "state": "GGGrrrGGGrrr"},
-              {"duration": "2", "minDur": "2", "maxDur": "2",
-               "state": "yyyrrryyyrrr"},
-              {"duration": "31", "minDur": "5", "maxDur": "45",
-               "state": "rrrGGGrrrGGG"},
-              {"duration": "2", "minDur": "2", "maxDur": "2",
-               "state": "rrryyyrrryyy"}]
-    for i in range(N_ROWS*N_COLUMNS):
-        tl_logic.add("center"+str(i), tls_type="actuated", phases=phases,
-                     programID=1)
-=======
->>>>>>> 826400d6
+    program_id = 1
+    max_gap = 3.0
+    detector_gap = 0.8
+    show_detectors = True
+    phases = [{
+        "duration": "31",
+        "minDur": "8",
+        "maxDur": "45",
+        "state": "GrGr"
+    }, {
+        "duration": "6",
+        "minDur": str(YELLOW_TIME),
+        "maxDur": "6",
+        "state": "yryr"
+    }, {
+        "duration": "31",
+        "minDur": "8",
+        "maxDur": "45",
+        "state": "rGrG"
+    }, {
+        "duration": "6",
+        "minDur": str(YELLOW_TIME),
+        "maxDur": "6",
+        "state": "ryry"
+    }]
+
+    for i in range(N_COLUMNS * N_ROWS):
+        tl_logic.add('center'+str(i), tls_type="actuated",
+                     programID=program_id, phases=phases,
+                     maxGap=max_gap, detectorGap=detector_gap,
+                     showDetectors=show_detectors)
 
     net_params = NetParams(
             inflows=inflow,
