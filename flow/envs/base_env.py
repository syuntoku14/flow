--- conflicted
+++ resolved
@@ -174,10 +174,7 @@
                     if os.environ.get("TEST_FLAG", 0):
                         # backoff to decrease likelihood of race condition
                         time_stamp = ''.join(str(time.time()).split('.'))
-<<<<<<< HEAD
-=======
                         # 1.0 for consistency w/ above
->>>>>>> 00fd0786
                         time.sleep(1.0 * int(time_stamp[-6:]) / 1e6)
                         port = sumolib.miscutils.getFreeSocketPort()
 
