--- conflicted
+++ resolved
@@ -60,15 +60,9 @@
         vehicles collide into one another.
     """
 
-<<<<<<< HEAD
-    def __init__(self, env_params, sumo_params, scenario):
-        super().__init__(env_params, sumo_params, scenario)
+    def __init__(self, env_params, sim_params, scenario):
+        super().__init__(env_params, sim_params, scenario)
         self.num_rl = self.k.vehicle.num_rl_vehicles
-=======
-    def __init__(self, env_params, sim_params, scenario):
-        self.num_rl = scenario.vehicles.num_rl_vehicles
-        super().__init__(env_params, sim_params, scenario)
->>>>>>> 2e071be1
         self.edge_dict = defaultdict(list)
         self.cars_waiting_for_toll = dict()
         self.cars_before_ramp = dict()
