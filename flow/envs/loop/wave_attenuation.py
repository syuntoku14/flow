--- conflicted
+++ resolved
@@ -274,15 +274,6 @@
         lead_id = self.vehicles.get_leader(rl_id) or rl_id
         self.vehicles.set_observed(lead_id)
 
-<<<<<<< HEAD
-
-class imageWaveAttenuationPOEnv(WaveAttenuationPOEnv):
-    @property
-    def observation_space(self):
-        add_params = self.env_params.additional_params
-        obs_size = add_params["latent_size"] + add_params["hidden_size"]
-        return Box(-10000, 10000, [obs_size])
-=======
 class WaveAttenuationPixelEnv(WaveAttenuationEnv):
     """Pixel version of WaveAttenuationEnv.
 
@@ -405,4 +396,10 @@
         rl_id = self.vehicles.get_rl_ids()[0]
         lead_id = self.vehicles.get_leader(rl_id) or rl_id
         self.vehicles.set_observed(lead_id)
->>>>>>> cb8ab140
+
+class imageWaveAttenuationPOEnv(WaveAttenuationPixelEnv):
+    @property
+    def observation_space(self):
+        add_params = self.env_params.additional_params
+        obs_size = add_params["latent_size"] + add_params["hidden_size"]
+        return Box(-10000, 10000, [obs_size])