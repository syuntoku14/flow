--- conflicted
+++ resolved
@@ -542,13 +542,8 @@
         direction = np.round(actions[1::2])[:num_rl]
 
         # re-arrange actions according to mapping in observation space
-<<<<<<< HEAD
-        sorted_rl_ids = sorted(self.vehicles.get_rl_ids(),
-                               key=self.get_x_by_id)
-=======
         sorted_rl_ids = sorted(self.k.vehicle.get_rl_ids(),
                                key=self.k.vehicle.get_x_by_id)
->>>>>>> 53130764
 
         # represents vehicles that are allowed to change lanes
         non_lane_changing_veh = \
