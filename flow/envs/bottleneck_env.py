"""
Environments for training vehicles to reduce capacity drops in a bottleneck.

This environment was used in:
TODO(ak): add paper after it has been published.
"""

from flow.controllers.rlcontroller import RLController
from flow.controllers.lane_change_controllers import SumoLaneChangeController
from flow.controllers.routing_controllers import ContinuousRouter
from flow.core.params import InFlows, NetParams
from flow.core.vehicles import Vehicles

from collections import defaultdict
from copy import deepcopy

import numpy as np
from gym.spaces.box import Box
from gym.spaces.discrete import Discrete

from flow.core import rewards
from flow.envs.base_env import Env
import os
import glob

MAX_LANES = 4  # base number of largest number of lanes in the network
EDGE_LIST = ["1", "2", "3", "4", "5"]  # Edge 1 is before the toll booth
EDGE_BEFORE_TOLL = "1"
TB_TL_ID = "2"
EDGE_AFTER_TOLL = "2"
NUM_TOLL_LANES = MAX_LANES

TOLL_BOOTH_AREA = 10  # how far into the edge lane changing is disabled
RED_LIGHT_DIST = 50  # how close for the ramp meter to start going off

EDGE_BEFORE_RAMP_METER = "2"
EDGE_AFTER_RAMP_METER = "3"
NUM_RAMP_METERS = MAX_LANES

RAMP_METER_AREA = 80

MEAN_NUM_SECONDS_WAIT_AT_FAST_TRACK = 3
MEAN_NUM_SECONDS_WAIT_AT_TOLL = 15

ADDITIONAL_ENV_PARAMS = {
    # maximum acceleration for autonomous vehicles, in m/s^2
    "max_accel": 3,
    # maximum deceleration for autonomous vehicles, in m/s^2
    "max_decel": 3,
    # lane change duration for autonomous vehicles, in s. Autonomous vehicles
    # reject new lane changing commands for this duration after successfully
    # changing lanes.
    "lane_change_duration": 5,
    # whether the toll booth should be active
    "disable_tb": True,
    # whether the ramp meter is active
    "disable_ramp_metering": True,
}

# Keys for RL experiments
ADDITIONAL_RL_ENV_PARAMS = {
    # velocity to use in reward functions
    "target_velocity": 30,
    # if an RL vehicle exits, place it back at the front
    "add_rl_if_exit": True,
}

# Keys for VSL style experiments
ADDITIONAL_VSL_ENV_PARAMS = {
    # number of controlled regions for velocity bottleneck controller
    "controlled_segments": [("1", 1, True), ("2", 1, True), ("3", 1, True),
                            ("4", 1, True), ("5", 1, True)],
    # whether lanes in a segment have the same action or not
    "symmetric":
    False,
    # which edges are observed
    "observed_segments": [("1", 1), ("2", 1), ("3", 1), ("4", 1), ("5", 1)],
    # whether the inflow should be reset on each rollout
    "reset_inflow": False,
    # the range of inflows to reset on
    "inflow_range": [1000, 2000]
}

# Keys for RL experiments
ADDITIONAL_RAMP_METERING_RL_ENV_PARAMS = {
    # number of segments to divide edges 2, 3 into
    "num_observed": 16,
    # the range of inflows to reset on
    "inflow_range": [1000, 2000],
    # whether the inflow should be reset on each rollout
    "reset_inflow": False,
    "target_velocity": 40
}

ADDITIONAL_NET_PARAMS = {
    "scaling": 1  # the factor multiplying number of lanes.
}

START_RECORD_TIME = 0.0
PERIOD = 10.0


class BottleneckEnv(Env):
    def __init__(self, env_params, sumo_params, scenario):
        """Environment used as a simplified representation of the toll booth
        portion of the bay bridge. Contains ramp meters, and a toll both.

        Additional
        ----------
        Vehicles are rerouted to the start of their original routes once they
        reach the end of the network in order to ensure a constant number of
        vehicles.
        """
        for p in ADDITIONAL_ENV_PARAMS.keys():
            if p not in env_params.additional_params:
                raise KeyError(
                    'Environment parameter "{}" not supplied'.format(p))
        for p in ADDITIONAL_NET_PARAMS.keys():
            if p not in scenario.net_params.additional_params:
                raise KeyError('Net parameter "{}" not supplied'.format(p))

        self.num_rl = deepcopy(scenario.vehicles.num_rl_vehicles)
        super().__init__(env_params, sumo_params, scenario)
        env_add_params = self.env_params.additional_params
        # tells how scaled the number of lanes are
        self.scaling = scenario.net_params.additional_params.get("scaling")
        self.edge_dict = defaultdict(list)
        self.cars_waiting_for_toll = dict()
        self.cars_before_ramp = dict()
        self.toll_wait_time = np.abs(
            np.random.normal(MEAN_NUM_SECONDS_WAIT_AT_TOLL / self.sim_step,
                             4 / self.sim_step, NUM_TOLL_LANES * self.scaling))
        self.fast_track_lanes = range(
            int(np.ceil(1.5 * self.scaling)), int(np.ceil(2.6 * self.scaling)))

        self.tl_state = ""
        self.disable_tb = env_params.get_additional_param("disable_tb")
        self.disable_ramp_metering = \
            env_params.get_additional_param("disable_ramp_metering")
        self.rl_id_list = deepcopy(self.vehicles.get_rl_ids())

        self.next_period = START_RECORD_TIME / self.sim_step
        self.cars_arrived = 0

        # values for the ramp meter
        self.n_crit = env_add_params.get("n_crit", 8)
        self.q_max = env_add_params.get("q_max", 1100)
        self.q_min = env_add_params.get("q_min", .25 * 1100)
        self.q = self.q_min  # ramp meter feedback controller
        self.feedback_update_time = env_add_params.get("feedback_update", 15)
        self.feedback_timer = 0.0
        self.cycle_time = 6
        cycle_offset = 8
        self.ramp_state = np.linspace(0,
                                      cycle_offset * self.scaling * MAX_LANES,
                                      self.scaling * MAX_LANES)
        self.green_time = 4
        self.red_min = 2
        self.feedback_coeff = env_add_params.get("feedback_coeff", 20)

        self.smoothed_num = np.zeros(10)  # averaged number of vehs in '4'
        self.outflow_index = 0

    def additional_command(self):
        # print(self.vehicles.get_outflow_rate(100))
        super().additional_command()
        # build a list of vehicles and their edges and positions
        self.edge_dict = defaultdict(list)
        # update the dict with all the edges in edge_list
        # so we can look forward for edges
        self.edge_dict.update((k, [[]
                                   for _ in range(MAX_LANES * self.scaling)])
                              for k in EDGE_LIST)
        for veh_id in self.vehicles.get_ids():
            try:
                edge = self.vehicles.get_edge(veh_id)
                if edge not in self.edge_dict:
                    self.edge_dict.update({
                        edge: [[] for _ in range(MAX_LANES * self.scaling)]
                    })
                lane = self.vehicles.get_lane(veh_id)  # integer
                pos = self.vehicles.get_position(veh_id)
                self.edge_dict[edge][lane].append((veh_id, pos))
            except Exception:
                pass
        if not self.disable_tb:
            self.apply_toll_bridge_control()
        if not self.disable_ramp_metering:
            self.ramp_meter_lane_change_control()
            self.alinea()

        # compute the outflow
        veh_ids = self.vehicles.get_ids_by_edge('4')
        self.smoothed_num[self.outflow_index] = len(veh_ids)
        self.outflow_index = \
            (self.outflow_index + 1) % self.smoothed_num.shape[0]

        if self.time_counter > self.next_period:
            self.density = self.cars_arrived  # / (PERIOD/self.sim_step)
            # print(self.density)
            self.next_period += PERIOD / self.sim_step
            self.cars_arrived = 0

        self.cars_arrived += self.vehicles.get_num_arrived()

    def ramp_meter_lane_change_control(self):
        cars_that_have_left = []
        for veh_id in self.cars_before_ramp:
            if self.vehicles.get_edge(veh_id) == EDGE_AFTER_RAMP_METER:
                lane_change_mode = \
                    self.cars_before_ramp[veh_id]["lane_change_mode"]
                color = self.cars_before_ramp[veh_id]["color"]
                self.traci_connection.vehicle.setColor(veh_id, color)
                self.traci_connection.vehicle.setLaneChangeMode(
                    veh_id, lane_change_mode)

                cars_that_have_left.append(veh_id)

        for veh_id in cars_that_have_left:
            self.cars_before_ramp.__delitem__(veh_id)

        for lane in range(NUM_RAMP_METERS * self.scaling):
            cars_in_lane = self.edge_dict[EDGE_BEFORE_RAMP_METER][lane]

            for car in cars_in_lane:
                veh_id, pos = car
                if pos > RAMP_METER_AREA:
                    if veh_id not in self.cars_waiting_for_toll:
                        traci_veh = self.traci_connection.vehicle
                        # Disable lane changes inside Toll Area
                        lane_change_mode = \
                            self.vehicles.get_lane_change_mode(veh_id)
                        color = traci_veh.getColor(veh_id)
                        self.cars_before_ramp[veh_id] = {
                            "lane_change_mode": lane_change_mode,
                            "color": color
                        }
                        traci_veh.setLaneChangeMode(veh_id, 512)
                        traci_veh.setColor(veh_id, (0, 255, 255, 255))

    def alinea(self):
        """Implementation of ALINEA from Toll Plaza Merging Traffic Control
           for Throughput Maximization"""
        self.feedback_timer += self.sim_step
        self.ramp_state += self.sim_step
        if self.feedback_timer > self.feedback_update_time:
            self.feedback_timer = 0
            # now implement the integral controller update
            # find all the vehicles in an edge
            q_update = self.feedback_coeff * (
                self.n_crit - np.average(self.smoothed_num))
            self.q = np.clip(
                self.q + q_update, a_min=self.q_min, a_max=self.q_max)
            # convert q to cycle time
            self.cycle_time = 7200 / self.q

        # now apply the ramp meter
        self.ramp_state %= self.cycle_time
        # step through, if the value of tl_state is below self.green_time
        # we should be green, otherwise we should be red
        tl_mask = (self.ramp_state <= self.green_time)
        colors = ['G' if val else 'r' for val in tl_mask]
        self.traffic_lights.set_state('3', ''.join(colors), self)

    def apply_toll_bridge_control(self):
        cars_that_have_left = []
        for veh_id in self.cars_waiting_for_toll:
            if self.vehicles.get_edge(veh_id) == EDGE_AFTER_TOLL:
                lane = self.vehicles.get_lane(veh_id)
                lane_change_mode = \
                    self.cars_waiting_for_toll[veh_id]["lane_change_mode"]
                color = self.cars_waiting_for_toll[veh_id]["color"]
                self.traci_connection.vehicle.setColor(veh_id, color)
                self.traci_connection.vehicle.setLaneChangeMode(
                    veh_id, lane_change_mode)
                if lane not in self.fast_track_lanes:
                    self.toll_wait_time[lane] = max(
                        0,
                        np.random.normal(
                            MEAN_NUM_SECONDS_WAIT_AT_TOLL / self.sim_step,
                            1 / self.sim_step))
                else:
                    self.toll_wait_time[lane] = max(
                        0,
                        np.random.normal(
                            MEAN_NUM_SECONDS_WAIT_AT_FAST_TRACK /
                            self.sim_step, 1 / self.sim_step))

                cars_that_have_left.append(veh_id)

        for veh_id in cars_that_have_left:
            self.cars_waiting_for_toll.__delitem__(veh_id)

        traffic_light_states = ["G"] * NUM_TOLL_LANES * self.scaling

        for lane in range(NUM_TOLL_LANES * self.scaling):
            cars_in_lane = self.edge_dict[EDGE_BEFORE_TOLL][lane]

            for car in cars_in_lane:
                veh_id, pos = car
                if pos > TOLL_BOOTH_AREA:
                    if veh_id not in self.cars_waiting_for_toll:
                        # Disable lane changes inside Toll Area
                        lane_change_mode = \
                            self.vehicles.get_lane_change_mode(veh_id)
                        color = self.traci_connection.vehicle.getColor(veh_id)
                        self.cars_waiting_for_toll[veh_id] = \
                            {"lane_change_mode": lane_change_mode,
                             "color": color}
                        self.traci_connection.vehicle.setLaneChangeMode(
                            veh_id, 512)
                        self.traci_connection.vehicle.setColor(
                            veh_id, (255, 0, 255, 0))
                    else:
                        if pos > 50:
                            if self.toll_wait_time[lane] < 0:
                                traffic_light_states[lane] = "G"
                            else:
                                traffic_light_states[lane] = "r"
                                self.toll_wait_time[lane] -= 1

        newTLState = "".join(traffic_light_states)

        if newTLState != self.tl_state:
            self.tl_state = newTLState
            self.traci_connection.trafficlight.setRedYellowGreenState(
                tlsID=TB_TL_ID, state=newTLState)

    def distance_to_bottleneck(self, veh_id):
        pre_bottleneck_edges = {
            str(i): self.scenario.edge_length(str(i))
            for i in [1, 2, 3]
        }
        edge_pos = self.vehicles.get_position(veh_id)
        edge = self.vehicles.get_edge(veh_id)
        if edge in pre_bottleneck_edges:
            total_length = pre_bottleneck_edges[edge] - edge_pos
            for next_edge in range(int(edge) + 1, 4):
                total_length += pre_bottleneck_edges[str(next_edge)]
            return total_length
        else:
            return -1

    def get_bottleneck_outflow_vehicles_per_hour(self, sample_period):
        return self.vehicles.get_outflow_rate(sample_period)

    def get_bottleneck_density(self, lanes=None):
        BOTTLE_NECK_LEN = 280
        bottleneck_ids = self.vehicles.get_ids_by_edge(['3', '4'])
        if lanes:
            veh_ids = [
                veh_id for veh_id in bottleneck_ids
                if str(self.vehicles.get_edge(veh_id)) + "_" +
                str(self.vehicles.get_lane(veh_id)) in lanes
            ]
        else:
            veh_ids = self.vehicles.get_ids_by_edge(['3', '4'])
        return len(veh_ids) / BOTTLE_NECK_LEN

    def get_avg_bottleneck_velocity(self):
        veh_ids = self.vehicles.get_ids_by_edge(['3', '4', '5'])
        return sum(self.vehicles.get_speed(veh_ids)) / len(veh_ids) \
            if len(veh_ids) != 0 else 0

    # Dummy action and observation spaces
    @property
    def action_space(self):
        """See class definition."""
        return Box(
            low=-float("inf"),
            high=float("inf"),
            shape=(1, ),
            dtype=np.float32)

    @property
    def observation_space(self):
        """See class definition."""
        return Box(
            low=-float("inf"),
            high=float("inf"),
            shape=(1, ),
            dtype=np.float32)

    def compute_reward(self, rl_actions, **kwargs):
        """ Outflow rate over last ten seconds normalized to max of 1 """

        reward = self.vehicles.get_outflow_rate(10 * self.sim_step) / \
            (2000.0 * self.scaling)
        return reward

    def get_state(self):
        """See class definition."""
        return np.asarray([1])


class BottleNeckAccelEnv(BottleneckEnv):
    """Environment used to train vehicles to effectively
       pass through a bottleneck.

       States
           An observation is the edge position, speed, lane, and edge number of
           the AV, the distance to and velocity of the vehicles
           in front and behind the AV for all lanes. Additionally, we pass the
           density and average velocity of all edges. Finally, we pad with
           zeros in case an AV has exited the system.
           Note: the vehicles are arranged in an initial order, so we pad
           the missing vehicle at its normal position in the order

       Actions
           The action space consist of a list in which the first half
           is accelerations and the second half is a direction for lane
           changing that we round

       Rewards
           The reward is the outflow of the bottleneck plus a reward
           for RL vehicles making forward progress

       Termination
           A rollout is terminated once the time horizon is reached.

       """

    def __init__(self, env_params, sumo_params, scenario):
        for p in ADDITIONAL_RL_ENV_PARAMS.keys():
            if p not in env_params.additional_params:
                raise KeyError(
                    'Environment parameter "{}" not supplied'.format(p))

        super().__init__(env_params, sumo_params, scenario)
        self.add_rl_if_exit = env_params.get_additional_param("add_rl_if_exit")

    @property
    def observation_space(self):
        """See class definition."""
        num_edges = len(self.scenario.get_edge_list())
        num_rl_veh = self.num_rl
        num_obs = 2 * num_edges + 4 * MAX_LANES * self.scaling \
            * num_rl_veh + 4 * num_rl_veh

        return Box(low=0, high=1, shape=(num_obs, ), dtype=np.float32)

    def get_state(self):
        """See class definition."""
        headway_scale = 1000

        rl_ids = self.vehicles.get_rl_ids()

        # rl vehicle data (absolute position, speed, and lane index)
        rl_obs = np.empty(0)
        id_counter = 0
        for veh_id in rl_ids:
            # check if we have skipped a vehicle, if not, pad
            rl_id_num = self.rl_id_list.index(veh_id)
            if rl_id_num != id_counter:
                rl_obs = np.concatenate(
                    (rl_obs, np.zeros(4 * (rl_id_num - id_counter))))
                id_counter = rl_id_num + 1
            else:
                id_counter += 1

            # get the edge and convert it to a number
            edge_num = self.vehicles.get_edge(veh_id)
            if edge_num is None:
                edge_num = -1
            elif edge_num == '':
                edge_num = -1
            elif edge_num[0] == ':':
                edge_num = -1
            else:
                edge_num = int(edge_num) / 6
            rl_obs = np.concatenate((rl_obs, [
                self.get_x_by_id(veh_id) / 1000,
                (self.vehicles.get_speed(veh_id) / self.max_speed),
                (self.vehicles.get_lane(veh_id) / MAX_LANES), edge_num
            ]))
        # if all the missing vehicles are at the end, pad
        diff = self.num_rl - int(rl_obs.shape[0] / 4)
        if diff > 0:
            rl_obs = np.concatenate((rl_obs, np.zeros(4 * diff)))

        # relative vehicles data (lane headways, tailways, vel_ahead, and
        # vel_behind)
        relative_obs = np.empty(0)
        id_counter = 0
        for veh_id in rl_ids:
            # check if we have skipped a vehicle, if not, pad
            rl_id_num = self.rl_id_list.index(veh_id)
            if rl_id_num != id_counter:
                pad_mat = np.zeros(
                    4 * MAX_LANES * self.scaling * (rl_id_num - id_counter))
                relative_obs = np.concatenate((relative_obs, pad_mat))
                id_counter = rl_id_num + 1
            else:
                id_counter += 1
            num_lanes = MAX_LANES * self.scaling
            headway = np.asarray([1000
                                  for _ in range(num_lanes)]) / headway_scale
            tailway = np.asarray([1000
                                  for _ in range(num_lanes)]) / headway_scale
            vel_in_front = np.asarray([0 for _ in range(num_lanes)
                                       ]) / self.max_speed
            vel_behind = np.asarray([0 for _ in range(num_lanes)
                                     ]) / self.max_speed

            lane_leaders = self.vehicles.get_lane_leaders(veh_id)
            lane_followers = self.vehicles.get_lane_followers(veh_id)
            lane_headways = self.vehicles.get_lane_headways(veh_id)
            lane_tailways = self.vehicles.get_lane_tailways(veh_id)
            headway[0:len(lane_headways)] = (
                np.asarray(lane_headways) / headway_scale)
            tailway[0:len(lane_tailways)] = (
                np.asarray(lane_tailways) / headway_scale)
            for i, lane_leader in enumerate(lane_leaders):
                if lane_leader != '':
                    vel_in_front[i] = (
                        self.vehicles.get_speed(lane_leader) / self.max_speed)
            for i, lane_follower in enumerate(lane_followers):
                if lane_followers != '':
                    vel_behind[i] = (self.vehicles.get_speed(lane_follower) /
                                     self.max_speed)

            relative_obs = np.concatenate((relative_obs, headway, tailway,
                                           vel_in_front, vel_behind))

        # if all the missing vehicles are at the end, pad
        diff = self.num_rl - int(relative_obs.shape[0] / (4 * MAX_LANES))
        if diff > 0:
            relative_obs = np.concatenate((relative_obs,
                                           np.zeros(4 * MAX_LANES * diff)))

        # per edge data (average speed, density
        edge_obs = []
        for edge in self.scenario.get_edge_list():
            veh_ids = self.vehicles.get_ids_by_edge(edge)
            if len(veh_ids) > 0:
                avg_speed = (sum(self.vehicles.get_speed(veh_ids)) /
                             len(veh_ids)) / self.max_speed
                density = len(veh_ids) / self.scenario.edge_length(edge)
                edge_obs += [avg_speed, density]
            else:
                edge_obs += [0, 0]

        return np.concatenate((rl_obs, relative_obs, edge_obs))

<<<<<<< HEAD
    def compute_reward(self, state, rl_actions, **kwargs):
        """Outflow rate over last ten seconds normalized to max of 1."""

        if self.env_params.evaluate:
            if self.time_counter == self.env_params.horizon:
                reward = self.vehicles.get_outflow_rate(500)
            else:
                return 0
        else:
            clogging_penalty = 0
            for edge in ["3", "4"]:
                clogging_penalty += max(len(self.vehicles.get_ids_by_edge(edge)) - 15, 0)/60
            reward = self.vehicles.get_outflow_rate(10 * self.sim_step) / \
                     (2000.0 * self.scaling)
            reward -= clogging_penalty
        return reward
=======
    def compute_reward(self, rl_actions, **kwargs):
        """See class definition."""
        num_rl = self.vehicles.num_rl_vehicles
        lane_change_acts = np.abs(np.round(rl_actions[1::2])[:num_rl])
        return (rewards.desired_velocity(self) + rewards.rl_forward_progress(
            self, gain=0.1) - rewards.boolean_action_penalty(
                lane_change_acts, gain=1.0))
>>>>>>> dcef2beb

    def sort_by_position(self):
        if self.env_params.sort_vehicles:
            sorted_ids = sorted(self.vehicles.get_ids(), key=self.get_x_by_id)
            return sorted_ids, None
        else:
            return self.vehicles.get_ids(), None

    def _apply_rl_actions(self, actions):
        """
        See parent class.

        Takes a tuple and applies a lane change or acceleration. if a lane
        change is applied, don't issue any commands
        for the duration of the lane change and return negative rewards
        for actions during that lane change. if a lane change isn't applied,
        and sufficient time has passed, issue an acceleration like normal.
        """
        num_rl = self.vehicles.num_rl_vehicles
        acceleration = actions[::2][:num_rl]
        direction = np.round(actions[1::2])[:num_rl]

        # re-arrange actions according to mapping in observation space
        sorted_rl_ids = [
            veh_id for veh_id in self.sorted_ids
            if veh_id in self.vehicles.get_rl_ids()
        ]

        # represents vehicles that are allowed to change lanes
        non_lane_changing_veh = \
            [self.time_counter <= self.lane_change_duration
             + self.vehicles.get_state(veh_id, 'last_lc')
             for veh_id in sorted_rl_ids]
        # vehicle that are not allowed to change have their directions set to 0
        direction[non_lane_changing_veh] = \
            np.array([0] * sum(non_lane_changing_veh))

        self.apply_acceleration(sorted_rl_ids, acc=acceleration)
        self.apply_lane_change(sorted_rl_ids, direction=direction)

    def additional_command(self):
        super().additional_command()
        # if the number of rl vehicles has decreased introduce it back in
        num_rl = self.vehicles.num_rl_vehicles
        if num_rl != len(self.rl_id_list) and self.add_rl_if_exit:
            # find the vehicles that have exited
            diff_list = list(
                set(self.rl_id_list).difference(self.vehicles.get_rl_ids()))
            for rl_id in diff_list:
                # distribute rl cars evenly over lanes
                lane_num = self.rl_id_list.index(rl_id) % \
                           MAX_LANES * self.scaling
                # reintroduce it at the start of the network
                try:
                    self.traci_connection.vehicle.addFull(
                        rl_id,
                        'route1',
                        typeID=str('rl'),
                        departLane=str(lane_num),
                        departPos="0",
                        departSpeed="max")
                except Exception:
                    pass


class DesiredVelocityEnv(BottleneckEnv):
    """Environment used to train vehicles to effectively pass
       through a bottleneck by specifying the velocity that RL vehicles
       should attempt to travel in certain regions of space

       States
           An observation is the number of vehicles in each lane in each
           segment

       Actions
           The action space consist of a list in which each element
           corresponds to the desired speed that RL vehicles should travel in
           that region of space
    """

    def __init__(self, env_params, sumo_params, scenario):
        super().__init__(env_params, sumo_params, scenario)
        for p in ADDITIONAL_VSL_ENV_PARAMS.keys():
            if p not in env_params.additional_params:
                raise KeyError(
                    'Environment parameter "{}" not supplied'.format(p))

        # default (edge, segment, controlled) status
        add_env_params = self.env_params.additional_params
        default = [("1", 1, True), ("2", 1, True), ("3", 1, True),
                   ("4", 1, True), ("5", 1, True)]
        super(DesiredVelocityEnv, self).__init__(env_params, sumo_params,
                                                 scenario)
        self.segments = add_env_params.get("controlled_segments", default)

        # number of segments for each edge
        self.num_segments = [segment[1] for segment in self.segments]

        # whether an edge is controlled
        self.is_controlled = [segment[2] for segment in self.segments]

        self.num_controlled_segments = [
            segment[1] for segment in self.segments if segment[2]
        ]

        # sum of segments
        self.total_segments = int(
            np.sum([segment[1] for segment in self.segments]))
        # sum of controlled segments
        segment_list = [segment[1] for segment in self.segments if segment[2]]
        self.total_controlled_segments = int(np.sum(segment_list))

        # list of controlled edges for comparison
        self.controlled_edges = [
            segment[0] for segment in self.segments if segment[2]
        ]

        additional_params = env_params.additional_params

        # for convenience, construct the relevant positions defining
        # segments within edges
        # self.slices is a dictionary mapping
        # edge (str) -> segment start location (list of int)
        self.slices = {}
        for edge, num_segments, _ in self.segments:
            edge_length = self.scenario.edge_length(edge)
            self.slices[edge] = np.linspace(0, edge_length, num_segments + 1)

        # get info for observed segments
        self.obs_segments = additional_params.get("observed_segments")

        # number of segments for each edge
        self.num_obs_segments = [segment[1] for segment in self.obs_segments]

        # for convenience, construct the relevant positions defining
        # segments within edges
        # self.slices is a dictionary mapping
        # edge (str) -> segment start location (list of int)
        self.obs_slices = {}
        for edge, num_segments in self.obs_segments:
            edge_length = self.scenario.edge_length(edge)
            self.obs_slices[edge] = np.linspace(0, edge_length,
                                                num_segments + 1)

        # self.symmetric is True if all lanes in a segment
        # have same action, else False
        self.symmetric = additional_params.get("symmetric")

        # action index tells us, given an edge and a lane,the offset into
        # rl_actions that we should take.
        self.action_index = [0]
        for i, (edge, segment, controlled) in enumerate(self.segments[:-1]):
            if self.symmetric:
                self.action_index += [
                    self.action_index[i] + segment * controlled
                ]
            else:
                num_lanes = self.scenario.num_lanes(edge)
                self.action_index += [
                    self.action_index[i] + segment * controlled * num_lanes
                ]

        self.action_index = {}
        action_list = [0]
        index = 0
        for (edge, num_segments, controlled) in self.segments:
            if controlled:
                if self.symmetric:
                    self.action_index[edge] = [action_list[index]]
                    action_list += [action_list[index] + controlled]
                else:
                    num_lanes = self.scenario.num_lanes(edge)
                    self.action_index[edge] = [action_list[index]]
                    action_list += [
                        action_list[index] +
                        num_segments * controlled * num_lanes
                    ]
                index += 1

    @property
    def observation_space(self):
        """See class definition."""
        num_obs = 0
        # density and velocity for rl and non-rl vehicles per segment
        # Last element is the outflow
        for segment in self.obs_segments:
            num_obs += 4 * segment[1] * self.scenario.num_lanes(segment[0])
        num_obs += 1
        return Box(low=0.0, high=1.0, shape=(num_obs, ), dtype=np.float32)

    @property
    def action_space(self):
        """See class definition."""
        if self.symmetric:
            action_size = self.total_controlled_segments
        else:
            action_size = 0.0
            for segment in self.segments:  # iterate over segments
                if segment[2]:  # if controlled
                    num_lanes = self.scenario.num_lanes(segment[0])
                    action_size += num_lanes * segment[1]
        return Box(
            low=-1.5, high=1.0, shape=(int(action_size), ), dtype=np.float32)

    def get_state(self):
        """See class definition."""
        # action space is number of vehicles in each segment in each lane,
        # number of rl vehicles in each segment in each lane
        # mean speed in each segment, and mean rl speed in each
        # segment in each lane
        num_vehicles_list = []
        num_rl_vehicles_list = []
        vehicle_speeds_list = []
        rl_speeds_list = []
        NUM_VEHICLE_NORM = 20
        for i, edge in enumerate(EDGE_LIST):
            num_lanes = self.scenario.num_lanes(edge)
            num_vehicles = np.zeros((self.num_obs_segments[i], num_lanes))
            num_rl_vehicles = np.zeros((self.num_obs_segments[i], num_lanes))
            vehicle_speeds = np.zeros((self.num_obs_segments[i], num_lanes))
            rl_vehicle_speeds = np.zeros((self.num_obs_segments[i], num_lanes))
            ids = self.vehicles.get_ids_by_edge(edge)
            lane_list = self.vehicles.get_lane(ids)
            pos_list = self.vehicles.get_position(ids)
            for i, id in enumerate(ids):
                segment = np.searchsorted(self.obs_slices[edge],
                                          pos_list[i]) - 1
                if id in self.vehicles.get_rl_ids():
                    rl_vehicle_speeds[segment, lane_list[i]] \
                        += self.vehicles.get_speed(id)
                    num_rl_vehicles[segment, lane_list[i]] += 1
                else:
                    vehicle_speeds[segment, lane_list[i]] \
                        += self.vehicles.get_speed(id)
                    num_vehicles[segment, lane_list[i]] += 1

            # normalize

            num_vehicles /= NUM_VEHICLE_NORM
            num_rl_vehicles /= NUM_VEHICLE_NORM
            num_vehicles_list += num_vehicles.flatten().tolist()
            num_rl_vehicles_list += num_rl_vehicles.flatten().tolist()
            vehicle_speeds_list += vehicle_speeds.flatten().tolist()
            rl_speeds_list += rl_vehicle_speeds.flatten().tolist()

        unnorm_veh_list = np.asarray(num_vehicles_list) * \
            NUM_VEHICLE_NORM
        unnorm_rl_list = np.asarray(num_rl_vehicles_list) * \
            NUM_VEHICLE_NORM
        # compute the mean speed if the speed isn't zero
        num_rl = len(num_rl_vehicles_list)
        num_veh = len(num_vehicles_list)
        mean_speed = np.nan_to_num([
            vehicle_speeds_list[i] / unnorm_veh_list[i]
            if int(unnorm_veh_list[i]) else 0 for i in range(num_veh)
        ])
        mean_speed_norm = mean_speed / 50
        mean_rl_speed = np.nan_to_num([
            rl_speeds_list[i] / unnorm_rl_list[i]
            if int(unnorm_rl_list[i]) else 0 for i in range(num_rl)
        ]) / 50
        outflow = np.asarray(
            self.vehicles.get_outflow_rate(20 * self.sim_step) / 2000.0)
        return np.concatenate((num_vehicles_list, num_rl_vehicles_list,
                               mean_speed_norm, mean_rl_speed, [outflow]))

    def _apply_rl_actions(self, rl_actions):
        """
        RL actions are split up into 3 levels.
        First, they're split into edge actions.
        Then they're split into segment actions.
        Then they're split into lane actions.
        """
        for rl_id in self.vehicles.get_rl_ids():
            edge = self.vehicles.get_edge(rl_id)
            lane = self.vehicles.get_lane(rl_id)
            if edge:
                # If in outer lanes, on a controlled edge, in a controlled lane
                if edge[0] != ':' and edge in self.controlled_edges:
                    pos = self.vehicles.get_position(rl_id)

                    if not self.symmetric:
                        num_lanes = self.scenario.num_lanes(edge)
                        # find what segment we fall into
                        bucket = np.searchsorted(self.slices[edge], pos) - 1
                        action = rl_actions[int(lane) + bucket * num_lanes +
                                            self.action_index[edge]]
                    else:
                        # find what segment we fall into
                        bucket = np.searchsorted(self.slices[edge], pos) - 1
                        action = rl_actions[bucket + self.action_index[edge]]

                    traci_veh = self.traci_connection.vehicle
                    max_speed_curr = traci_veh.getMaxSpeed(rl_id)
                    next_max = np.clip(max_speed_curr + action, 0.01, 23.0)
                    traci_veh.setMaxSpeed(rl_id, next_max)

                else:
                    # set the desired velocity of the controller to the default
                    self.traci_connection.vehicle.setMaxSpeed(rl_id, 23.0)

<<<<<<< HEAD
=======
    def compute_reward(self, rl_actions, **kwargs):
        """Outflow rate over last ten seconds normalized to max of 1."""

        if self.env_params.evaluate:
            if self.time_counter == self.env_params.horizon:
                reward = self.vehicles.get_outflow_rate(500)
            else:
                return 0
        else:
            reward = self.vehicles.get_outflow_rate(10 * self.sim_step) / \
                     (2000.0 * self.scaling)
        return reward

>>>>>>> dcef2beb
    def reset(self):
        add_params = self.env_params.additional_params
        if add_params.get("reset_inflow"):
            inflow_range = add_params.get("inflow_range")
            flow_rate = np.random.uniform(
                min(inflow_range), max(inflow_range)) * self.scaling
            for _ in range(100):
                try:
                    inflow = InFlows()
                    inflow.add(
                        veh_type="followerstopper",
                        edge="1",
                        vehs_per_hour=flow_rate * .1,
                        departLane="random",
                        departSpeed=10)
                    inflow.add(
                        veh_type="human",
                        edge="1",
                        vehs_per_hour=flow_rate * .9,
                        departLane="random",
                        departSpeed=10)

                    additional_net_params = {"scaling": self.scaling}
                    net_params = NetParams(
                        inflows=inflow,
                        no_internal_links=False,
                        additional_params=additional_net_params)

                    vehicles = Vehicles()
                    vehicles.add(
                        veh_id="human",
                        speed_mode=9,
                        lane_change_controller=(SumoLaneChangeController, {}),
                        routing_controller=(ContinuousRouter, {}),
                        lane_change_mode=0,  # 1621,#0b100000101,
                        num_vehicles=1 * self.scaling)
                    vehicles.add(
                        veh_id="followerstopper",
                        acceleration_controller=(RLController, {}),
                        lane_change_controller=(SumoLaneChangeController, {}),
                        routing_controller=(ContinuousRouter, {}),
                        speed_mode=9,
                        lane_change_mode=0,
                        num_vehicles=1 * self.scaling)
                    self.vehicles = vehicles

                    # delete the cfg and net files
                    net_path = self.scenario.net_path
                    net_name = net_path + self.scenario.name
                    cfg_path = self.scenario.cfg_path
                    cfg_name = cfg_path + self.scenario.name
                    for f in glob.glob(net_name + '*'):
                        os.remove(f)
                    for f in glob.glob(cfg_name + '*'):
                        os.remove(f)

                    self.scenario = self.scenario.__class__(
                        name=self.scenario.orig_name,
                        vehicles=vehicles,
                        net_params=net_params,
                        initial_config=self.scenario.initial_config,
                        traffic_lights=self.scenario.traffic_lights)
                    observation = super().reset()

                    # reset the timer to zero
                    self.time_counter = 0

                    return observation

                except Exception as e:
                    print('error on reset ', e)
                    # perform the generic reset function

        observation = super().reset()

        # reset the timer to zero
        self.time_counter = 0

        return observation


class RLRampMeterEnv(BottleneckEnv):

    def __init__(self, env_params, sumo_params, scenario):
        super().__init__(env_params, sumo_params, scenario)
        for p in ADDITIONAL_RAMP_METERING_RL_ENV_PARAMS.keys():
            if p not in env_params.additional_params:
                raise KeyError(
                    'Environment parameter "{}" not supplied'.format(p))
        self.last_change = 0



    @property
    def observation_space(self):
        num_observed = self.env_params.additional_params['num_observed']
        #Account for avg_speed,density measurements for all edges 2,3,4,5
        obs_length = 2 * 4
        #Add num_observed * 6 because for edges 2,3 we want to return velgocities, positions, lanes for observed vehicles as well
        obs_length += num_observed * 6 + 1
        print("obs_space shape:",obs_length)
        return Box(low=-float("inf"), high=float("inf"), shape=(obs_length,))

    @property
    def action_space(self):
        #Want to create discrete (16, ) action space that will map to all possibilities of r/G of 4 lights
        return Discrete(n=16)

    def pad_zeros(self, num_vehicles, num_observed, result_lst):
        return result_lst + [0] * (num_vehicles - num_observed)

    def get_normalized_position(self, veh_data, edge_length, reverse=False):
        if not veh_data: return veh_data
        values = [edge_length - veh[1] for veh in veh_data] if reverse else [veh[1] for veh in veh_data]
        return [val/edge_length for val in values]

    def reset_with_output(self, density):
        net_params = self.scenario.net_params
        flow_rate = density * self.scaling
        for _ in range(100):
            try:
                inflow = InFlows()
                inflow.add(veh_type="human", edge="1",
                           vehs_per_hour = flow_rate, departLane="random",
                           departSpeed=10)
                net_params.in_flows = inflow
                self.scenario = self.scenario.__class__(
                    self.scenario.name, self.scenario.generator_class, self.initial_vehicles, net_params, self.scenario.initial_config, self.scenario.traffic_lights)
        #self.restart_sumo(self.sumo_params)
                return super().reset()
            except Exception as e:
                print('error on reset ', e)

    def reset(self):
        add_params = self.env_params.additional_params
        if add_params.get("reset_inflow"):
            inflow_range = add_params.get("inflow_range")
            flow_rate = np.random.uniform(
                min(inflow_range), max(inflow_range)) * self.scaling
            for _ in range(100):
                try:
                    inflow = InFlows()
                    inflow.add(
                        veh_type="human",
                        edge="1",
                        vehs_per_hour=flow_rate,
                        departLane="random",
                        departSpeed=10)

                    additional_net_params = {"scaling": self.scaling}
                    net_params = NetParams(
                        inflows=inflow,
                        no_internal_links=False,
                        additional_params=additional_net_params)

                    vehicles = Vehicles()
                    vehicles.add(
                        veh_id="human",
                        speed_mode=9,
                        lane_change_controller=(SumoLaneChangeController, {}),
                        routing_controller=(ContinuousRouter, {}),
                        lane_change_mode=0,  # 1621,#0b100000101,
                        num_vehicles=1 * self.scaling)
                    self.vehicles = vehicles

                    # delete the cfg and net files
                    net_path = self.scenario.generator.net_path
                    net_name = net_path + self.scenario.generator.name
                    cfg_path = self.scenario.generator.cfg_path
                    cfg_name = cfg_path + self.scenario.generator.name
                    for f in glob.glob(net_name + '*'):
                        os.remove(f)
                    for f in glob.glob(cfg_name + '*'):
                        os.remove(f)

                    self.scenario = self.scenario.__class__(
                        name=self.scenario.orig_name,
                        generator_class=self.scenario.generator_class,
                        vehicles=vehicles,
                        net_params=net_params,
                        initial_config=self.scenario.initial_config,
                        traffic_lights=self.scenario.traffic_lights)
                    observation = super().reset()

                    # reset the timer to zero
                    self.time_counter = 0

                    return observation

                except Exception as e:
                    print('error on reset ', e)
                    # perform the generic reset function

        observation = super().reset()

        # reset the timer to zero
        self.time_counter = 0

        return observation


    def get_state(self):
        num_observed = self.env_params.additional_params['num_observed']
        #Assert that num_observed must be <= number of vehicles on edge
        # per edge data (average speed, density
        edge_list = ['2','3','4','5']
        positions, velocities, lanes, avg_speed, density = [], [], [], [], []
        for edge in edge_list:
            veh_ids = self.vehicles.get_ids_by_edge(edge)
            target_velocity = self.env_params.additional_params['target_velocity']
            if len(veh_ids) > 0:
                avg_speed.append((sum(self.vehicles.get_speed(veh_ids)) / len(veh_ids))/target_velocity)
            else:
                avg_speed.append(0)
            density.append(len(veh_ids) / self.scenario.edge_length(edge))
            if edge in ['2','3']:
                diff_buffer = num_observed - len(veh_ids) if num_observed > len(veh_ids) else 0
                veh_positions = [(veh_id, self.vehicles.get_position(veh_id)) for veh_id in veh_ids]
                if edge == '2':
                    veh_positions.sort(key=lambda x:x[1], reverse=True)
                    edge_length = self.scenario.edge_length(edge)
                    if diff_buffer:
                        veh_obs_positions = self.get_normalized_position(veh_positions, edge_length, reverse=True) + [0]*diff_buffer
                    else:
                        veh_obs_positions = self.get_normalized_position(veh_positions[:num_observed], edge_length, reverse=True)
                        veh_positions = veh_positions[:num_observed]
                if edge == '3':
                    veh_positions.sort(key=lambda x:x[1])
                    if diff_buffer:
                        veh_obs_positions = self.get_normalized_position(veh_positions, edge_length) + [0]*diff_buffer
                    else:
                        veh_obs_positions = self.get_normalized_position(veh_positions[:num_observed], edge_length)
                        veh_positions = veh_positions[:num_observed]
                lanes.extend([e/4 for e in self.vehicles.get_lane([veh[0] for veh in veh_positions])] + [0]*diff_buffer)
                positions.extend(veh_obs_positions)
                velocities.extend([e/target_velocity for e in [self.vehicles.get_speed(veh[0]) for veh in veh_positions]] + [0]*diff_buffer)
        edge_obs = positions + velocities + lanes + avg_speed + density + [self.binarize_state(self.traffic_lights.get_state('3'))]
        return np.array(edge_obs)

    def log_in_out_flows(self, file):
        with open(file, 'w') as f:
            f.write(str(self.inflow_rate) + ',' + str(self.vehicles.get_outflow_rate(100)))

    def binarize_state(self, tl_state):
        encoder = {'G':'1', 'r':'0'}
        return float(''.join([encoder[e] for e in tl_state]))

    def sort_by_position(self):
        if self.env_params.sort_vehicles:
            sorted_ids = sorted(self.vehicles.get_ids(),
                                key=self.get_x_by_id)
            return sorted_ids, None
        else:
            return self.vehicles.get_ids(), None

    def _apply_rl_actions(self, action):
        """
        See parent class

        Applies TL action based on integer 0-15 result binarized
        (1111 corresponds to all green, for instance)
        If result is not of length 4, then pad with zeros
        Maintain invariant that lights are switched from 0-3 and read left to right
        """
        state_encoder = {'1': 'G', '0': 'r'}
        if not self.last_change:
            binarized_action = bin(action)[2:]
            if len(binarized_action) != 4:
                binarized_action += '0' * (4 - len(binarized_action))
            encoded_action = ''.join([state_encoder[binarized_action[i]] for i in range(4)])
            self.traffic_lights.set_state(node_id = '3', state = encoded_action, env=self)
            self.last_change += self.sim_step
        else:
            if self.last_change >= 1:
                self.last_change = 0
            else:
                self.last_change += self.sim_step<|MERGE_RESOLUTION|>--- conflicted
+++ resolved
@@ -542,7 +542,6 @@
 
         return np.concatenate((rl_obs, relative_obs, edge_obs))
 
-<<<<<<< HEAD
     def compute_reward(self, state, rl_actions, **kwargs):
         """Outflow rate over last ten seconds normalized to max of 1."""
 
@@ -559,15 +558,6 @@
                      (2000.0 * self.scaling)
             reward -= clogging_penalty
         return reward
-=======
-    def compute_reward(self, rl_actions, **kwargs):
-        """See class definition."""
-        num_rl = self.vehicles.num_rl_vehicles
-        lane_change_acts = np.abs(np.round(rl_actions[1::2])[:num_rl])
-        return (rewards.desired_velocity(self) + rewards.rl_forward_progress(
-            self, gain=0.1) - rewards.boolean_action_penalty(
-                lane_change_acts, gain=1.0))
->>>>>>> dcef2beb
 
     def sort_by_position(self):
         if self.env_params.sort_vehicles:
@@ -869,8 +859,6 @@
                     # set the desired velocity of the controller to the default
                     self.traci_connection.vehicle.setMaxSpeed(rl_id, 23.0)
 
-<<<<<<< HEAD
-=======
     def compute_reward(self, rl_actions, **kwargs):
         """Outflow rate over last ten seconds normalized to max of 1."""
 
@@ -884,7 +872,6 @@
                      (2000.0 * self.scaling)
         return reward
 
->>>>>>> dcef2beb
     def reset(self):
         add_params = self.env_params.additional_params
         if add_params.get("reset_inflow"):
