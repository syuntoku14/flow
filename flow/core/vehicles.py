--- conflicted
+++ resolved
@@ -23,18 +23,12 @@
 
 
 class Vehicles:
-<<<<<<< HEAD
-    def __init__(self):
-        """Base vehicle class.
-=======
     """Base vehicle class.
 
     This is used to describe the state of all vehicles in the network.
     State information on the vehicles for a given time step can be set or
     retrieved from this class.
     """
->>>>>>> bc97132e
-
     def __init__(self):
         """Instantiate the base vehicle class."""
         self.__ids = []  # ids of all vehicles
