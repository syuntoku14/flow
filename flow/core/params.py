"""Objects that define the various meta-parameters of an experiment."""

import logging
from flow.utils.flow_warnings import deprecation_warning
import warnings

<<<<<<< HEAD
SPEED_MODES = {
    "aggressive": 0,
    "no_collide": 1,
    "right_of_way": 25,
    "all_checks": 31
}

LC_MODES = {"aggressive": 0, "no_lat_collide": 512, "strategic": 1621}
=======
# Traffic light defaults
PROGRAM_ID = 1
MAX_GAP = 3.0
DETECTOR_GAP = 0.6
SHOW_DETECTORS = True


class TrafficLights:
    """Base traffic light.

    This class is used to place traffic lights in the network and describe
    the state of these traffic lights. In addition, this class supports
    modifying the states of certain lights via TraCI.
    """

    def __init__(self, baseline=False):
        """Instantiate base traffic light.

        Parameters
        ----------
        baseline: bool
        """
        # traffic light xml properties
        self.__tls_properties = dict()

        # all traffic light parameters are set to default baseline values
        self.baseline = baseline

    def add(self,
            node_id,
            tls_type="static",
            programID=10,
            offset=None,
            phases=None,
            maxGap=None,
            detectorGap=None,
            showDetectors=None,
            file=None,
            freq=None):
        """Add a traffic light component to the network.

        When generating networks using xml files, using this method to add a
        traffic light will explicitly place the traffic light in the requested
        node of the generated network.

        If traffic lights are not added here but are already present in the
        network (e.g. through a prebuilt net.xml file), then the traffic light
        class will identify and add them separately.

        Parameters
        ----------
        node_id : str
            name of the node with traffic lights
        tls_type : str, optional
            type of the traffic light (see Note)
        programID : str, optional
            id of the traffic light program (see Note)
        offset : int, optional
            initial time offset of the program
        phases : list <dict>, optional
            list of phases to be followed by the traffic light, defaults
            to default sumo traffic light behavior. Each element in the list
            must consist of a dict with two keys:

            * "duration": length of the current phase cycle (in sec)
            * "state": string consist the sequence of states in the phase
            * "minDur": optional
                The minimum duration of the phase when using type actuated
            * "maxDur": optional
                The maximum duration of the phase when using type actuated

        maxGap : int, used for actuated traffic lights
            describes the maximum time gap between successive vehicle that
            will cause the current phase to be prolonged
        detectorGap : int, used for actuated traffic lights
            determines the time distance between the (automatically generated)
            detector and the stop line in seconds (at each lanes maximum speed)
        showDetectors : bool, used for actuated traffic lights
            toggles whether or not detectors are shown in sumo-gui
        file : str, optional
            which file the detector shall write results into
        freq : int, optional
            the period over which collected values shall be aggregated

        Note
        ----
        For information on defining traffic light properties, see:
        http://sumo.dlr.de/wiki/Simulation/Traffic_Lights#Defining_New_TLS-Programs
        """
        # prepare the data needed to generate xml files
        self.__tls_properties[node_id] = {"id": node_id, "type": tls_type}

        if programID:
            self.__tls_properties[node_id]["programID"] = programID

        if offset:
            self.__tls_properties[node_id]["offset"] = offset

        if phases:
            self.__tls_properties[node_id]["phases"] = phases

        if tls_type == "actuated":
            # Required parameters
            self.__tls_properties[node_id]["max-gap"] = \
                maxGap if maxGap else MAX_GAP
            self.__tls_properties[node_id]["detector-gap"] = \
                detectorGap if detectorGap else DETECTOR_GAP
            self.__tls_properties[node_id]["show-detectors"] = \
                showDetectors if showDetectors else SHOW_DETECTORS

            # Optional parameters
            if file:
                self.__tls_properties[node_id]["file"] = file

            if freq:
                self.__tls_properties[node_id]["freq"] = freq

    def get_properties(self):
        """Return traffic light properties.

        This is meant to be used by the generator to import traffic light data
        to the .net.xml file
        """
        return self.__tls_properties

    def actuated_default(self):
        """
        Return the default values to be used for the scenario
        for a system where all junctions are actuated traffic lights.

        Returns
        -------
        tl_logic: dict
        """
        tl_type = "actuated"
        program_id = 1
        max_gap = 3.0
        detector_gap = 0.8
        show_detectors = True
        phases = [{
            "duration": "31",
            "minDur": "8",
            "maxDur": "45",
            "state": "GGGrrrGGGrrr"
        }, {
            "duration": "6",
            "minDur": "3",
            "maxDur": "6",
            "state": "yyyrrryyyrrr"
        }, {
            "duration": "31",
            "minDur": "8",
            "maxDur": "45",
            "state": "rrrGGGrrrGGG"
        }, {
            "duration": "6",
            "minDur": "3",
            "maxDur": "6",
            "state": "rrryyyrrryyy"
        }]

        return {
            "tl_type": str(tl_type),
            "program_id": str(program_id),
            "max_gap": str(max_gap),
            "detector_gap": str(detector_gap),
            "show_detectors": show_detectors,
            "phases": phases
        }
>>>>>>> 4c9e7c2e


class SumoParams:
    """Sumo-specific parameters.

    These parameters are used to customize a sumo simulation instance upon
    initialization. This includes passing the simulation step length,
    specifying whether to use sumo's gui during a run, and other features
    described in the Attributes below.
    """

    def __init__(self,
                 port=None,
                 sim_step=0.1,
                 emission_path=None,
                 lateral_resolution=None,
                 no_step_log=True,
                 render=False,
                 save_render=False,
                 sight_radius=25,
                 show_radius=False,
                 pxpm=2,
                 overtake_right=False,
                 ballistic=False,
                 seed=None,
                 restart_instance=False,
                 print_warnings=True,
                 teleport_time=-1,
                 num_clients=1,
                 sumo_binary=None):
        """Instantiate SumoParams.

        Attributes
        ----------
        port: int, optional
            Port for Traci to connect to; finds an empty port by default
        sim_step: float optional
            seconds per simulation step; 0.1 by default
        emission_path: str, optional
            Path to the folder in which to create the emissions output.
            Emissions output is not generated if this value is not specified
        lateral_resolution: float, optional
            width of the divided sublanes within a lane, defaults to None (i.e.
            no sublanes). If this value is specified, the vehicle in the
            network cannot use the "LC2013" lane change model.
        no_step_log: bool, optional
            specifies whether to add sumo's step logs to the log file, and
            print them into the terminal during runtime, defaults to True
        render: str or bool, optional
            specifies whether to visualize the rollout(s)
            False: no rendering
            True: delegate rendering to sumo-gui for back-compatibility
            "gray": static grayscale rendering, which is good for training
            "dgray": dynamic grayscale rendering
            "rgb": static RGB rendering
            "drgb": dynamic RGB rendering, which is good for visualization
        save_render: bool, optional
            specifies whether to save rendering data to disk
        sight_radius: int, optional
            sets the radius of observation for RL vehicles (meter)
        show_radius: bool, optional
            specifies whether to render the radius of RL observation
        pxpm: int, optional
            specifies rendering resolution (pixel / meter)
        overtake_right: bool, optional
            whether vehicles are allowed to overtake on the right as well as
            the left
        ballistic: bool, optional
            specifies whether to use ballistic step updates. This is somewhat
            more realistic, but increases the possibility of collisions.
            Defaults to False
        seed: int, optional
            seed for sumo instance
        restart_instance: bool, optional
            specifies whether to restart a sumo instance upon reset. Restarting
            the instance helps avoid slowdowns cause by excessive inflows over
            large experiment runtimes, but also require the gui to be started
            after every reset if "render" is set to True.
        print_warnings: bool, optional
            If set to false, this will silence sumo warnings on the stdout
        teleport_time: int, optional
            If negative, vehicles don't teleport in gridlock. If positive,
            they teleport after teleport_time seconds
        num_clients: int, optional
            Number of clients that will connect to Traci

        """
        self.port = port
        self.sim_step = sim_step
        self.emission_path = emission_path
        self.lateral_resolution = lateral_resolution
        self.no_step_log = no_step_log
        self.render = render
        self.save_render = save_render
        self.sight_radius = sight_radius
        self.pxpm = pxpm
        self.show_radius = show_radius
        self.seed = seed
        self.ballistic = ballistic
        self.overtake_right = overtake_right
        self.restart_instance = restart_instance
        self.print_warnings = print_warnings
        self.teleport_time = teleport_time
        self.num_clients = num_clients
        if sumo_binary is not None:
            warnings.simplefilter("always", PendingDeprecationWarning)
            warnings.warn(
                "sumo_params will be deprecated in a future release, use "
                "render instead.",
                PendingDeprecationWarning
            )
            self.render = sumo_binary == "sumo-gui"


class EnvParams:
    """Environment and experiment-specific parameters.

    This includes specifying the bounds of the action space and relevant
    coefficients to the reward function, as well as specifying how the
    positions of vehicles are modified in between rollouts.
    """

    def __init__(self,
                 vehicle_arrangement_shuffle=False,
                 starting_position_shuffle=False,
                 additional_params=None,
                 horizon=500,
                 sort_vehicles=False,
                 warmup_steps=0,
                 sims_per_step=1,
                 evaluate=False):
        """Instantiate EnvParams.

        Attributes
        ----------
            vehicle_arrangement_shuffle: bool, optional
                determines if initial conditions of vehicles are shuffled at
                reset; False by default
            starting_position_shuffle: bool, optional
                determines if starting position of vehicles should be updated
                between rollouts; False by default
            additional_params: dict, optional
                Specify additional environment params for a specific
                environment configuration
            horizon: int, optional
                number of steps per rollouts
            sort_vehicles: bool, optional
                specifies whether vehicles are to be sorted by position during
                a simulation step. If set to True, the environment parameter
                self.sorted_ids will return a list of all vehicles ideas sorted
                by their absolute position.
            warmup_steps: int, optional
                number of steps performed before the initialization of training
                during a rollout. These warmup steps are not added as steps
                into training, and the actions of rl agents during these steps
                are dictated by sumo. Defaults to zero
            sims_per_step: int, optional
                number of sumo simulation steps performed in any given rollout
                step. RL agents perform the same action for the duration of
                these simulation steps.
            evaluate: bool, optional
                flag indicating that the evaluation reward should be used
                so the evaluation reward should be used rather than the
                normal reward

        """
        self.vehicle_arrangement_shuffle = vehicle_arrangement_shuffle
        self.starting_position_shuffle = starting_position_shuffle
        self.additional_params = \
            additional_params if additional_params is not None else {}
        self.horizon = horizon
        self.sort_vehicles = sort_vehicles
        self.warmup_steps = warmup_steps
        self.sims_per_step = sims_per_step
        self.evaluate = evaluate

    def get_additional_param(self, key):
        """Return a variable from additional_params."""
        return self.additional_params[key]


class NetParams:
    """Network configuration parameters.

    Unlike most other parameters, NetParams may vary drastically dependent
    on the specific network configuration. For example, for the ring road
    the network parameters will include a characteristic length, number of
    lanes, and speed limit.

    In order to determine which additional_params variable may be needed
    for a specific scenario, refer to the ADDITIONAL_NET_PARAMS variable
    located in the scenario file.
    """

    def __init__(self,
                 no_internal_links=True,
                 inflows=None,
                 in_flows=None,
                 osm_path=None,
                 netfile=None,
                 additional_params=None):
        """Instantiate NetParams.

        Parameters
        ----------
        no_internal_links : bool, optional
            determines whether the space between edges is finite. Important
            when using networks with intersections; default is False
        inflows : InFlows type, optional
            specifies the inflows of specific edges and the types of vehicles
            entering the network from these edges
        osm_path : str, optional
            path to the .osm file that should be used to generate the network
            configuration files. This parameter is only needed / used if the
            OpenStreetMapScenario class is used.
        netfile : str, optional
            path to the .net.xml file that should be passed to SUMO. This is
            only needed / used if the NetFileScenario class is used, such as
            in the case of Bay Bridge experiments (which use a custom net.xml
            file)
        additional_params : dict, optional
            network specific parameters; see each subclass for a description of
            what is needed
        """
        self.no_internal_links = no_internal_links
        if inflows is None:
            self.inflows = InFlows()
        else:
            self.inflows = inflows
        self.osm_path = osm_path
        self.netfile = netfile
        self.additional_params = additional_params or {}
        if in_flows is not None:
            warnings.simplefilter("always", PendingDeprecationWarning)
            warnings.warn(
                "in_flows will be deprecated in a future release, use "
                "inflows instead.",
                PendingDeprecationWarning
            )
            self.inflows = in_flows


class InitialConfig:
    """Initial configuration parameters.

    These parameters that affect the positioning of vehicle in the
    network at the start of a rollout. By default, vehicles are uniformly
    distributed in the network.
    """

    def __init__(self,
                 shuffle=False,
                 spacing="uniform",
                 min_gap=0,
                 perturbation=0.0,
                 x0=0,
                 bunching=0,
                 lanes_distribution=float("inf"),
                 edges_distribution="all",
                 additional_params=None):
        """Instantiate InitialConfig.

        These parameters that affect the positioning of vehicle in the
        network at the start of a rollout. By default, vehicles are uniformly
        distributed in the network.

        Attributes
        ----------
        shuffle: bool, optional
            specifies whether the ordering of vehicles in the Vehicles class
            should be shuffled upon initialization.
        spacing: str, optional
            specifies the positioning of vehicles in the network relative to
            one another. May be one of: "uniform", "random", or "custom".
            Default is "uniform".
        min_gap: float, optional
            minimum gap between two vehicles upon initialization, in meters.
            Default is 0 m.
        x0: float, optional
            position of the first vehicle to be placed in the network
        perturbation: float, optional
            standard deviation used to perturb vehicles from their uniform
            position, in meters. Default is 0 m.
        bunching: float, optional
            reduces the portion of the network that should be filled with
            vehicles by this amount.
        lanes_distribution: int, optional
            number of lanes vehicles should be dispersed into. If the value is
            greater than the total number of lanes on an edge, vehicles are
            spread across all lanes.
        edges_distribution: list <str>, optional
            list of edges vehicles may be placed on initialization, default is
            all lanes (stated as "all")
        additional_params: dict, optional
            some other network-specific params
        """
        self.shuffle = shuffle
        self.spacing = spacing
        self.min_gap = min_gap
        self.perturbation = perturbation
        self.x0 = x0
        self.bunching = bunching
        self.lanes_distribution = lanes_distribution
        self.edges_distribution = edges_distribution
        self.additional_params = additional_params or dict()

    def get_additional_params(self, key):
        """Return a variable from additional_params."""
        return self.additional_params[key]


class SumoCarFollowingParams:
    """Parameters for sumo-controlled acceleration behavior."""

    def __init__(
            self,
            speed_mode='right_of_way',
            accel=1.0,
            decel=1.5,
            sigma=0.5,
            tau=1.0,  # past 1 at sim_step=0.1 you no longer see waves
            min_gap=2.5,
            max_speed=30,
            speed_factor=1.0,
            speed_dev=0.1,
            impatience=0.5,
            car_follow_model="IDM",
            **kwargs):
        """Instantiate SumoCarFollowingParams.

        Attributes
        ----------
        speed_mode : str or int, optional
            may be one of the following:

             * "right_of_way" (default): respect safe speed, right of way and
               brake hard at red lights if needed. DOES NOT respect
               max accel and decel which enables emergency stopping.
               Necessary to prevent custom models from crashing
             * "no_collide": Human and RL cars are preventing from reaching
               speeds that may cause crashes (also serves as a failsafe).
             * "aggressive": Human and RL cars are not limited by sumo with
               regard to their accelerations, and can crash longitudinally
             * "all_checks": all sumo safety checks are activated
             * int values may be used to define custom speed mode for the given
               vehicles, specified at:
               http://sumo.dlr.de/wiki/TraCI/Change_Vehicle_State#speed_mode_.280xb3.29

        accel: float
            see Note
        decel: float
            see Note
        sigma: float
            see Note
        tau: float
            see Note
        min_gap: float
            see minGap Note
        max_speed: float
            see maxSpeed Note
        speed_factor: float
            see speedFactor Note
        speed_dev: float
            see speedDev in Note
        impatience: float
            see Note
        car_follow_model: str
            see carFollowModel in Note
        kwargs: dict
            used to handle deprecations

        Note
        ----
        For a description of all params, see:
        http://sumo.dlr.de/wiki/Definition_of_Vehicles,_Vehicle_Types,_and_Routes

        """
        # check for deprecations (minGap)
        if "minGap" in kwargs:
            deprecation_warning(self, "minGap", "min_gap")
            min_gap = kwargs["minGap"]

        # check for deprecations (maxSpeed)
        if "maxSpeed" in kwargs:
            deprecation_warning(self, "maxSpeed", "max_speed")
            max_speed = kwargs["maxSpeed"]

        # check for deprecations (speedFactor)
        if "speedFactor" in kwargs:
            deprecation_warning(self, "speedFactor", "speed_factor")
            speed_factor = kwargs["speedFactor"]

        # check for deprecations (speedDev)
        if "speedDev" in kwargs:
            deprecation_warning(self, "speedDev", "speed_dev")
            speed_dev = kwargs["speedDev"]

        # check for deprecations (carFollowModel)
        if "carFollowModel" in kwargs:
            deprecation_warning(self, "carFollowModel", "car_follow_model")
            car_follow_model = kwargs["carFollowModel"]

        # create a controller_params dict with all the specified parameters
        self.controller_params = {
            "accel": accel,
            "decel": decel,
            "sigma": sigma,
            "tau": tau,
            "minGap": min_gap,
            "maxSpeed": max_speed,
            "speedFactor": speed_factor,
            "speedDev": speed_dev,
            "impatience": impatience,
            "carFollowModel": car_follow_model,
        }

        # adjust the speed mode value
        if isinstance(speed_mode, str) and speed_mode in SPEED_MODES:
            speed_mode = SPEED_MODES[speed_mode]
        elif not (isinstance(speed_mode, int)
                  or isinstance(speed_mode, float)):
            logging.error("Setting speed mode of to default.")
            speed_mode = SPEED_MODES["no_collide"]

        self.speed_mode = speed_mode


class SumoLaneChangeParams:
    """Parameters for sumo-controlled lane change behavior."""

    def __init__(self,
                 lane_change_mode="no_lat_collide",
                 model="LC2013",
                 lc_strategic=1.0,
                 lc_cooperative=1.0,
                 lc_speed_gain=1.0,
                 lc_keep_right=1.0,
                 lc_look_ahead_left=2.0,
                 lc_speed_gain_right=1.0,
                 lc_sublane=1.0,
                 lc_pushy=0,
                 lc_pushy_gap=0.6,
                 lc_assertive=1,
                 lc_impatience=0,
                 lc_time_to_impatience=float("inf"),
                 lc_accel_lat=1.0,
                 **kwargs):
        """Instantiate SumoLaneChangeParams.

        Attributes
        ----------
        lane_change_mode : str or int, optional
            may be one of the following:

            * "no_lat_collide" (default): Human cars will not make lane
              changes, RL cars can lane change into any space, no matter how
              likely it is to crash
            * "strategic": Human cars make lane changes in accordance with SUMO
              to provide speed boosts
            * "aggressive": RL cars are not limited by sumo with regard to
              their lane-change actions, and can crash longitudinally
            * int values may be used to define custom lane change modes for the
              given vehicles, specified at:
              http://sumo.dlr.de/wiki/TraCI/Change_Vehicle_State#lane_change_mode_.280xb6.29

        model: str, optional
            see laneChangeModel in Note
        lc_strategic: float, optional
            see lcStrategic in Note
        lc_cooperative: float, optional
            see lcCooperative in Note
        lc_speed_gain: float, optional
            see lcSpeedGain in Note
        lc_keep_right: float, optional
            see lcKeepRight in Note
        lc_look_ahead_left: float, optional
            see lcLookaheadLeft in Note
        lc_speed_gain_right: float, optional
            see lcSpeedGainRight in Note
        lc_sublane: float, optional
            see lcSublane in Note
        lc_pushy: float, optional
            see lcPushy in Note
        lc_pushy_gap: float, optional
            see lcPushyGap in Note
        lc_assertive: float, optional
            see lcAssertive in Note
        lc_impatience: float, optional
            see lcImpatience in Note
        lc_time_to_impatience: float, optional
            see lcTimeToImpatience in Note
        lc_accel_lat: float, optional
            see lcAccelLate in Note
        kwargs: dict
            used to handle deprecations

        Note
        ----
        For a description of all params, see:
        http://sumo.dlr.de/wiki/Definition_of_Vehicles,_Vehicle_Types,_and_Routes

        """
        # check for deprecations (lcStrategic)
        if "lcStrategic" in kwargs:
            deprecation_warning(self, "lcStrategic", "lc_strategic")
            lc_strategic = kwargs["lcStrategic"]

        # check for deprecations (lcCooperative)
        if "lcCooperative" in kwargs:
            deprecation_warning(self, "lcCooperative", "lc_cooperative")
            lc_cooperative = kwargs["lcCooperative"]

        # check for deprecations (lcSpeedGain)
        if "lcSpeedGain" in kwargs:
            deprecation_warning(self, "lcSpeedGain", "lc_speed_gain")
            lc_speed_gain = kwargs["lcSpeedGain"]

        # check for deprecations (lcKeepRight)
        if "lcKeepRight" in kwargs:
            deprecation_warning(self, "lcKeepRight", "lc_keep_right")
            lc_keep_right = kwargs["lcKeepRight"]

        # check for deprecations (lcLookaheadLeft)
        if "lcLookaheadLeft" in kwargs:
            deprecation_warning(self, "lcLookaheadLeft", "lc_look_ahead_left")
            lc_look_ahead_left = kwargs["lcLookaheadLeft"]

        # check for deprecations (lcSpeedGainRight)
        if "lcSpeedGainRight" in kwargs:
            deprecation_warning(self, "lcSpeedGainRight",
                                "lc_speed_gain_right")
            lc_speed_gain_right = kwargs["lcSpeedGainRight"]

        # check for deprecations (lcSublane)
        if "lcSublane" in kwargs:
            deprecation_warning(self, "lcSublane", "lc_sublane")
            lc_sublane = kwargs["lcSublane"]

        # check for deprecations (lcPushy)
        if "lcPushy" in kwargs:
            deprecation_warning(self, "lcPushy", "lc_pushy")
            lc_pushy = kwargs["lcPushy"]

        # check for deprecations (lcPushyGap)
        if "lcPushyGap" in kwargs:
            deprecation_warning(self, "lcPushyGap", "lc_pushy_gap")
            lc_pushy_gap = kwargs["lcPushyGap"]

        # check for deprecations (lcAssertive)
        if "lcAssertive" in kwargs:
            deprecation_warning(self, "lcAssertive", "lc_assertive")
            lc_assertive = kwargs["lcAssertive"]

        # check for deprecations (lcImpatience)
        if "lcImpatience" in kwargs:
            deprecation_warning(self, "lcImpatience", "lc_impatience")
            lc_impatience = kwargs["lcImpatience"]

        # check for deprecations (lcTimeToImpatience)
        if "lcTimeToImpatience" in kwargs:
            deprecation_warning(self, "lcTimeToImpatience",
                                "lc_time_to_impatience")
            lc_time_to_impatience = kwargs["lcTimeToImpatience"]

        # check for deprecations (lcAccelLat)
        if "lcAccelLat" in kwargs:
            deprecation_warning(self, "lcAccelLat", "lc_accel_lat")
            lc_accel_lat = kwargs["lcAccelLat"]

        # check for valid model
        if model not in ["LC2013", "SL2015"]:
            logging.error("Invalid lane change model! Defaulting to LC2013")
            model = "LC2013"

        if model == "LC2013":
            self.controller_params = {
                "laneChangeModel": model,
                "lcStrategic": str(lc_strategic),
                "lcCooperative": str(lc_cooperative),
                "lcSpeedGain": str(lc_speed_gain),
                "lcKeepRight": str(lc_keep_right),
                # "lcLookaheadLeft": str(lcLookaheadLeft),
                # "lcSpeedGainRight": str(lcSpeedGainRight)
            }
        elif model == "SL2015":
            self.controller_params = {
                "laneChangeModel": model,
                "lcStrategic": str(lc_strategic),
                "lcCooperative": str(lc_cooperative),
                "lcSpeedGain": str(lc_speed_gain),
                "lcKeepRight": str(lc_keep_right),
                "lcLookaheadLeft": str(lc_look_ahead_left),
                "lcSpeedGainRight": str(lc_speed_gain_right),
                "lcSublane": str(lc_sublane),
                "lcPushy": str(lc_pushy),
                "lcPushyGap": str(lc_pushy_gap),
                "lcAssertive": str(lc_assertive),
                "lcImpatience": str(lc_impatience),
                "lcTimeToImpatience": str(lc_time_to_impatience),
                "lcAccelLat": str(lc_accel_lat)
            }

        # adjust the lane change mode value
        if isinstance(lane_change_mode, str) and lane_change_mode in LC_MODES:
            lane_change_mode = LC_MODES[lane_change_mode]
        elif not (isinstance(lane_change_mode, int)
                  or isinstance(lane_change_mode, float)):
            logging.error("Setting lane change mode to default.")
            lane_change_mode = LC_MODES["no_lat_collide"]

        self.lane_change_mode = lane_change_mode


class InFlows:
    """Used to add inflows to a network.

    Inflows can be specified for any edge that has a specified route or routes.
    """

    def __init__(self):
        """Instantiate Inflows."""
        self.num_flows = 0
        self.__flows = []

    def add(self,
            veh_type,
            edge,
            name="flow",
            begin=1,
            end=2e6,
            vehs_per_hour=None,
            period=None,
            probability=None,
            number=None,
            **kwargs):
        r"""Specify a new inflow for a given type of vehicles and edge.

        Parameters
        ----------
        veh_type: str
            type of vehicles entering the edge, must match one of the types set
            in the Vehicles class.
        edge: str
            starting edge for vehicles in this inflow.
        begin: float, optional
            see Note
        end: float, optional
            see Note
        vehs_per_hour: float, optional
            see vehsPerHour in Note
        period: float, optional
            see Note
        probability: float, optional
            see Note
        number: int, optional
            see Note
        kwargs: dict, optional
            see Note

        Note
        ----
        For information on the parameters start, end, vehs_per_hour, period,
        probability, number, as well as other vehicle type and routing
        parameters that may be added via \*\*kwargs, refer to:
        http://sumo.dlr.de/wiki/Definition_of_Vehicles,_Vehicle_Types,_and_Routes

        """
        # check for deprecations (vehsPerHour)
        if "vehsPerHour" in kwargs:
            deprecation_warning(self, "vehsPerHour", "vehs_per_hour")
            vehs_per_hour = kwargs["vehsPerHour"]
            # delete since all parameters in kwargs are used again later
            del kwargs["vehsPerHour"]

        new_inflow = {
            "name": "%s_%d" % (name, self.num_flows),
            "vtype": veh_type,
            "route": "route" + edge,
            "end": end
        }

        new_inflow.update(kwargs)

        if begin is not None:
            new_inflow["begin"] = begin
        if vehs_per_hour is not None:
            new_inflow["vehsPerHour"] = vehs_per_hour
        if period is not None:
            new_inflow["period"] = period
        if probability is not None:
            new_inflow["probability"] = probability
        if number is not None:
            new_inflow["number"] = number

        self.__flows.append(new_inflow)

        self.num_flows += 1

    def get(self):
        """Return the inflows of each edge."""
        return self.__flows<|MERGE_RESOLUTION|>--- conflicted
+++ resolved
@@ -4,7 +4,6 @@
 from flow.utils.flow_warnings import deprecation_warning
 import warnings
 
-<<<<<<< HEAD
 SPEED_MODES = {
     "aggressive": 0,
     "no_collide": 1,
@@ -13,7 +12,7 @@
 }
 
 LC_MODES = {"aggressive": 0, "no_lat_collide": 512, "strategic": 1621}
-=======
+
 # Traffic light defaults
 PROGRAM_ID = 1
 MAX_GAP = 3.0
@@ -183,7 +182,6 @@
             "show_detectors": show_detectors,
             "phases": phases
         }
->>>>>>> 4c9e7c2e
 
 
 class SumoParams:
