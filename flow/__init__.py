from .version import __version__ as v

<<<<<<< HEAD
logger = logging.getLogger(__name__)


# Intersection params for two way intersection
def pass_params(env_name, sumo_params, sumo_binary,
                type_params, env_params, net_params,
                cfg_params, initial_config, scenario):
    num_steps = 500
    if "num_steps" in env_params.additional_params:
        num_steps = env_params.get_additional_param["num_steps"]
    register(
        id=env_name+'-v0',
        entry_point='flow.envs:'+env_name,
        max_episode_steps=num_steps,
        kwargs={"env_params": env_params, "sumo_binary": sumo_binary,
                "sumo_params": sumo_params, "scenario": scenario}
    )
=======
# flow repo version number
__version__ = v
>>>>>>> fb3f0d54
<|MERGE_RESOLUTION|>--- conflicted
+++ resolved
@@ -1,24 +1,4 @@
 from .version import __version__ as v
 
-<<<<<<< HEAD
-logger = logging.getLogger(__name__)
-
-
-# Intersection params for two way intersection
-def pass_params(env_name, sumo_params, sumo_binary,
-                type_params, env_params, net_params,
-                cfg_params, initial_config, scenario):
-    num_steps = 500
-    if "num_steps" in env_params.additional_params:
-        num_steps = env_params.get_additional_param["num_steps"]
-    register(
-        id=env_name+'-v0',
-        entry_point='flow.envs:'+env_name,
-        max_episode_steps=num_steps,
-        kwargs={"env_params": env_params, "sumo_binary": sumo_binary,
-                "sumo_params": sumo_params, "scenario": scenario}
-    )
-=======
 # flow repo version number
-__version__ = v
->>>>>>> fb3f0d54
+__version__ = v