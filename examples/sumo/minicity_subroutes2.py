--- conflicted
+++ resolved
@@ -1,657 +1,654 @@
-"""Example of modified minicity network with human-driven vehicles."""
-from flow.controllers import IDMController
-from flow.controllers import RLController
-from flow.controllers import BaseRouter
-from flow.core.experiment import SumoExperiment # Modified from Experiment
-from flow.core.params import SumoParams, EnvParams, NetParams, InitialConfig, InFlows
-from flow.core.params import SumoCarFollowingParams, SumoLaneChangeParams
-#from flow.core.params import VehicleParams
-from flow.core.vehicles import Vehicles # Modified from VehicleParams
-from flow.envs.loop.loop_accel import * #AccelEnv, ADDITIONAL_ENV_PARAMS
-from flow.scenarios.minicity import MiniCityScenario, ADDITIONAL_NET_PARAMS
-from flow.core.traffic_lights import TrafficLights
-import numpy as np
-import random
-from enum import Enum
-
-from matplotlib import pyplot as plt
-
-np.random.seed(204)
-
-
-# Definitions of subnetworks
-class SubRoute(Enum):
-    ALL =  0
-    TOP_LEFT = 1
-    TOP_RIGHT = 2
-    BOTTOM = 3
-    FULL_RIGHT = 4 # Aboudy's
-
-
-
-<<<<<<< HEAD
-SUBNETWORK = SubRoute.ALL  # CHANGE THIS PARAMETER TO SELECT CURRENT SUBNETWORK
-=======
-SUBNETWORK = SubRoute.FULL_RIGHT  # CHANGE THIS PARAMETER TO SELECT CURRENT SUBNETWORK
->>>>>>> a8c1971b
-                            # Set it to SubRoute.ALL, SubRoute.TOP_LEFT, etc.
-
-TRAFFIC_LIGHTS = True       # CHANGE THIS to True to add traffic lights to Minicity
-
-RENDERER = True   #'drgb'           # PARAMETER. 
-                            # Set to True to use default Sumo renderer, 
-                            # Set to 'drgb' for Fangyu's renderer
-
-
-
-# Denotes the route choice behavior of vehicles on an edge.
-#
-# The key is the name of the starting edge of the vehicle, and the element if
-# the name of the next edge the vehicle will take.
-#
-# 1. If the element is a string name of an edge, the vehicle will always take
-#    that edge as a next edge.
-# 2. If the element is a list of strings, the vehicle will uniformly choose
-#    among all written edges.
-# 3. If the element is a list of tuples, the specific next edges are chosen
-#    using the weighting specific by the integer second element.
-SUBROUTE_EDGES = [
-    # Full network
-    {
-    'e_12': ['e_18', 'e_13'],
-    'e_18': 'e_19',
-    'e_19': 'e_24',
-    'e_24': 'e_33',
-    'e_33': ['e_45', 'e_46', 'e_49'],
-    'e_13': 'e_14',
-    'e_14': ['e_22', 'e_15'],
-    'e_22': 'e_33',
-    'e_15': 'e_16',
-    # 'e_16': 'e_20',
-    'e_20': ['e_47', 'e_48'],
-    'e_47': ['e_34', 'e_45', 'e_49'],
-    'e_45': 'e_43',
-    'e_43': 'e_41',
-    'e_41': ['e_88','e_39', 'e_50'],
-    'e_88': 'e_26',
-    'e_26': ['e_12', 'e_2'],
-    'e_34': 'e_23',
-    'e_23': ['e_15', 'e_5'],
-    'e_5': 'e_4',
-    'e_4': 'e_3',
-    'e_3': ['e_25', 'e_2'],
-    'e_87': ['e_40', 'e_50', 'e_39'],
-    'e_40': 'e_42',
-    'e_42': 'e_44',
-    'e_44': ['e_34', 'e_46'],
-    'e_46': 'e_35',
-    'e_35': 'e_27',
-    'e_27': 'e_6',
-    'e_6': ['e_22', 'e_5'],
-
-    'e_48': ['e_78', 'e_81'],
-    'e_78': ['e_86', 'e_76'],
-    'e_86': ['e_55', 'e_59'],
-    'e_56': 'e_89',
-    'e_89': ['e_74', 'e_80', 'e_75'],
-    'e_80': 'e_83',
-    'e_83': 'e_82',
-    'e_82': ['e_79', 'e_78'],
-    'e_59': ['e_46', 'e_45', 'e_34'],
-    'e_76': ['e_90', 'e_74', 'e_80'],
-    'e_74': ['e_70', 'e_72'],
-    'e_70': 'e_61',
-    'e_61': 'e_54',
-    'e_54': ['e_40', 'e_88', 'e_39'],
-    'e_50': 'e_60',
-    'e_60': 'e_69',
-    'e_69': ['e_73', 'e_72'],
-    'e_73': ['e_80', 'e_75', 'e_90'],
-    'e_90': 'e_62',
-    'e_62': 'e_57',
-    'e_57': ['e_58', 'e_59'],
-    'e_58': ['e_76', 'e_77'],
-    'e_75': ['e_77', 'e_86'],
-    'e_77': ['e_79', 'e_81'],
-    'e_81': 'e_84',
-    'e_84': 'e_85',
-    'e_85': ['e_75', 'e_90', 'e_74'],
-    'e_79': ['e_47', 'e_35'],
-    'e_49': ['e_55', 'e_58'],
-    'e_55': 'e_56',
-
-    'e_25': ['e_87', 'e_30'],
-    'e_30': 'e_31',
-    'e_31': 'e_32',
-    'e_32': 'e_21',
-    'e_39': 'e_37',
-    'e_37': 'e_29_u',
-    'e_29_u': 'e_21',
-    'e_21': 'e_8_u',
-    'e_9': ['e_10', 'e_92'],
-    'e_92': 'e_7',
-    'e_7': ['e_8_b', 'e_17'],
-    'e_8_b': 'e_8_u',
-    'e_17': 'e_28_b',
-    # 'e_28_b': 'e_36',
-    'e_36': 'e_93',
-    'e_93': 'e_53',
-    'e_53': 'e_64',
-    'e_64': ['e_65', 'e_67'],
-    'e_65': 'e_66',
-    'e_66': ['e_91', 'e_63'],
-    'e_63': 'e_94',
-    'e_94': ['e_51', 'e_52'],
-    'e_51': 'e_29_u',
-    'e_52': 'e_38',
-    'e_38': ['e_50', 'e_88', 'e_40'],
-    'e_72': 'e_68',
-    'e_68': 'e_66',
-    'e_67': 'e_71',
-    'e_71': ['e_70', 'e_73'],
-    'e_8_u': 'e_9',
-    'e_10': 'e_11',
-    'e_11': ['e_25', 'e_12'],
-    'e_2': 'e_1',
-    'e_1': 'e_7'
-    },
-
-    # Top left
-    {
-    'e_12': ['e_18', 'e_13'],
-    'e_18': 'e_19',
-    'e_19': 'e_24',
-    'e_24': 'e_33',
-    'e_33': ['e_45', 'e_46'],
-    'e_13': 'e_14',
-    'e_14': ['e_22', 'e_15'],
-    'e_22': 'e_33',
-    'e_15': 'e_16',
-    # 'e_16': 'e_20',
-    'e_20': 'e_47',
-    'e_47': ['e_34', 'e_45'],
-    'e_45': 'e_43',
-    'e_43': 'e_41',
-    'e_41': 'e_88',
-    'e_88': 'e_26',
-    'e_26': 'e_12',
-    'e_34': 'e_23',
-    'e_23': ['e_15', 'e_5'],
-    'e_5': 'e_4',
-    'e_4': 'e_3',
-    'e_3': 'e_25',
-    'e_25': 'e_87',
-    'e_87': 'e_40',
-    'e_40': 'e_42',
-    'e_42': 'e_44',
-    'e_44': ['e_34', 'e_46'],
-    'e_46': 'e_35',
-    'e_35': 'e_27',
-    'e_27': 'e_6',
-    'e_6': ['e_22', 'e_5']
-    },
-
-    # Top right
-    {
-    # 'e_40': 'e_42',
-    'e_42': 'e_44',
-    'e_44': ['e_49', 'e_46'],
-    'e_46': 'e_48',
-    'e_48': ['e_78', 'e_81'],
-    'e_78': ['e_86', 'e_76'],
-    'e_86': ['e_55', 'e_59'],
-    'e_56': 'e_89',
-    'e_89': ['e_74', 'e_80', 'e_75'],
-    'e_80': 'e_83',
-    'e_83': 'e_82',
-    'e_82': ['e_79', 'e_78'],
-    'e_59': ['e_46', 'e_45'],
-    'e_76': ['e_90', 'e_74', 'e_80'],
-    'e_74': 'e_70',
-    'e_70': 'e_61',
-    'e_61': 'e_54',
-    'e_54': 'e_40',
-    'e_45': 'e_43',
-    'e_43': 'e_41',
-    'e_41': 'e_50',
-    'e_50': 'e_60',
-    'e_60': 'e_69',
-    'e_69': 'e_73',
-    'e_73': ['e_80', 'e_90'], #['e_80', 'e_75', 'e_90'],
-    'e_90': 'e_62',
-    'e_62': 'e_57',
-    'e_57': ['e_58', 'e_59'],
-    'e_58': ['e_76', 'e_77'],
-    'e_75': ['e_77', 'e_86'],
-    'e_77': ['e_79', 'e_81'],
-    'e_81': 'e_84',
-    'e_84': 'e_85',
-    'e_85': ['e_75', 'e_90', 'e_74'],
-    'e_79': 'e_47',
-    'e_47': 'e_45',
-    'e_49': ['e_55', 'e_58'],
-    'e_55': 'e_56' 
-    },
-
-    # Bottom
-    {
-    'e_25': ['e_87', 'e_30'],
-    'e_30': 'e_31',
-    'e_31': 'e_32',
-    'e_32': 'e_21',
-    'e_87': ['e_39', 'e_50'],
-    'e_39': 'e_37',
-    'e_37': 'e_29_u',
-    'e_29_u': 'e_21',
-    'e_21': 'e_8_u',
-    'e_9': ['e_10', 'e_92'],
-    'e_92': 'e_7',
-    'e_7': ['e_8_b', 'e_17'],
-    'e_8_b': 'e_8_u',
-    'e_17': 'e_28_b',
-    # 'e_28_b': 'e_36',
-    'e_36': 'e_93',
-    'e_93': 'e_53',
-    'e_53': 'e_64',
-    'e_64': ['e_65', 'e_67'],
-    'e_65': 'e_66',
-    'e_66': ['e_91', 'e_63'],
-    'e_63': 'e_94',
-    'e_94': ['e_51', 'e_52'],
-    'e_51': 'e_29_u',
-    'e_52': 'e_38',
-    'e_38': ['e_50', 'e_88'],
-    'e_50': 'e_60',
-    'e_60': 'e_69',
-    'e_69': 'e_72',
-    'e_72': 'e_68',
-    'e_68': 'e_66',
-    'e_67': 'e_71',
-    'e_71': 'e_70',
-    'e_70': 'e_61',
-    'e_61': 'e_54',
-    'e_54': ['e_88', 'e_39'],
-    'e_8_u': 'e_9',
-    'e_10': 'e_11',
-    'e_11': 'e_25',
-    # 'e_88': 'e_26',
-    'e_26': 'e_2',
-    'e_2': 'e_1',
-    'e_1': 'e_7'
-    },
-
-    # Full right (Aboudy's)
-    {
-    'e_40': 'e_42',
-    'e_42': 'e_44',
-    'e_44': ['e_49', 'e_46'],
-    'e_49': 'e_58',
-    'e_58': 'e_76',
-    'e_76': 'e_74',
-    'e_74': ['e_70', 'e_72'],
-    'e_70': 'e_61',
-    'e_61': 'e_54',
-    'e_54': 'e_40',
-    'e_46': 'e_48',
-    'e_48': 'e_78',
-    'e_78': 'e_76',
-    'e_72': 'e_68',
-    'e_68': 'e_66',
-    'e_66': 'e_63',
-    'e_63': 'e_94',
-    'e_94': 'e_52',
-    'e_52': 'e_38',
-    'e_38': 'e_40',
-    },
-]
-
-# The cropping dimensions for a subnetwork out of whole Minicity.
-# Contains (minWidth, maxWidth, minHeight, maxHeight) 
-
-SUBNET_CROP = [
-    (0, 5000, 0, 5000), # Full network 
-    (0, 920, 0, 1020),  # Top left
-    (890, 5000, 0, 1020), # Top right
-    (0, 3000, 970, 5000), # Bottom
-    (2500, 5000, 0, 5000), # Full right
-]
-
-# Whether pre-defined subnetwork is not a self-contained loop.
-# If routes are clipped and vehicles can exit subnetwork, requires vehicle inflows
-REQUIRES_INFLOWS = [
-    True, # Full network
-    True, # Top-left
-    True, # Top-right
-    True, # Bottom
-    True,  # Full-right (Aboudy's)
-]
-
-
-class MinicityRouter(BaseRouter):
-    """A router used to continuously re-route vehicles in minicity scenario.
-
-    This class allows the vehicle to pick a random route at junctions.
-    """
-
-    def __init__(self, veh_id, router_params):
-        self.prev_edge = None
-        super().__init__(veh_id, router_params)
-
-    def choose_route(self, env):
-        """See parent class."""
-        next_edge = None
-        edge = env.vehicles.get_edge(self.veh_id) # modified from env.k.vehicle
-        # if edge[0] == 'e_63':
-        #     return ['e_63', 'e_94', 'e_52']
-        subnetwork_edges = SUBROUTE_EDGES[SUBNETWORK.value]
-        if edge not in subnetwork_edges or edge == self.prev_edge:
-            next_edge = None
-        elif type(subnetwork_edges[edge]) == str:
-            next_edge = subnetwork_edges[edge]
-        elif type(subnetwork_edges[edge]) == list:
-            if type(subnetwork_edges[edge][0]) == str:
-                next_edge = random.choice(subnetwork_edges[edge])
-            else:
-                # Edge choices weighted by integer. 
-                # Inefficient untested implementation, but doesn't rely on numpy.random.choice or Python >=3.6 random.choices 
-                next_edge = random.choice(sum(([edge]*weight for edge, weight in subnetwork_edges), []))
-        self.prev_edge = edge
-        if next_edge is None:
-            return None
-        else:
-            return [edge, next_edge]
-
-
-def define_traffic_lights():
-    tl_logic = TrafficLights(baseline=False)
-
-    nodes = ["n_i1", 'n_i2', 'n_i3', "n_i4", 'n_i6', 'n_i7', 'n_i8']
-    phases = [{"duration": "20", "state": "GGGGrrGGGGrr"},
-              {"duration": "4", "state": "yyyGrryyGyrr"},
-              {"duration": "20", "state": "GrrGGGGrrGGG"},
-              {"duration": "4", "state": "GrryyyGrryyy"}]
-
-    #top left traffic light
-    phases_2 = [{"duration": "20", "state": "GGGrGG"},
-              {"duration": "4", "state": "yyyryy"},
-              {"duration": "10", "state": "rrGGGr"},
-              {"duration": "4", "state": "rryyyr"}]
-
-    #center traffic light
-    phases_3 = [{"duration": "20", "state": "GGGGGrrrGGGGGrrr"},
-                {"duration": "4", "state": "yyyyyrrryyyyyrrr"},
-                {"duration": "20", "state": "GrrrGGGGGrrrGGGG"},
-                {"duration": "4", "state": "yrrryyyyyrrryyyy"}]
-
-    #bottom right traffic light
-    phases_6 = [{"duration": "20", "state": "GGGGGrr"},
-                {"duration": "4", "state": "yyGGGrr"},
-                {"duration": "20", "state": "GrrrGGG"},
-                {"duration": "4", "state": "Grrryyy"}]
-
-    #top right traffic light
-    phases_8 = [{"duration": "20", "state": "GrrrGGG"},
-                {"duration": "4", "state": "Grrryyy"},
-                {"duration": "20", "state": "GGGGGrr"},
-                {"duration": "4", "state": "yyGGGrr"}]
-
-    for node_id in nodes:
-        if node_id == 'n_i2':
-            tl_logic.add(node_id, phases=phases_2,
-                         tls_type="actuated", programID=1)
-        elif node_id == 'n_i3':
-            tl_logic.add(node_id, phases=phases_3,
-                         tls_type="actuated", programID=1)
-        elif node_id == 'n_i6':
-            tl_logic.add(node_id, phases=phases_6,
-                         tls_type="actuated", programID=1)
-        elif node_id == 'n_i8':
-            tl_logic.add(node_id, phases=phases_8,
-                         tls_type="actuated", programID=1)
-        else:
-            tl_logic.add(node_id, phases=phases,
-                         tls_type="actuated", programID=1)
-
-    return tl_logic
-
-
-def minicity_example(render=None,
-                     save_render=None,
-                     sight_radius=None,
-                     pxpm=None,
-                     show_radius=None):
-    """
-    Perform a simulation of vehicles on modified minicity of University of
-    Delaware.
-
-    Parameters
-    ----------
-    render: bool, optional
-        specifies whether to use the gui during execution
-
-    Returns
-    -------
-    exp: flow.core.experiment.Experiment
-        A non-rl experiment demonstrating the performance of human-driven
-        vehicles on the minicity scenario.
-    """
-    sim_params = SumoParams(sim_step=0.25, emission_path='./data/')
-
-    if render is not None:
-        sim_params.render = render
-
-    if save_render is not None:
-        sim_params.save_render = save_render
-
-    if sight_radius is not None:
-        sim_params.sight_radius = sight_radius
-
-    if pxpm is not None:
-        sim_params.pxpm = pxpm
-
-    if show_radius is not None:
-        sim_params.show_radius = show_radius
-
-    vehicles = Vehicles() # modified from VehicleParams
-    vehicles.add(
-        veh_id="idm",
-        acceleration_controller=(IDMController, {}),
-        routing_controller=(MinicityRouter, {}),
-        # car_following_params=SumoCarFollowingParams(
-        #     speed_mode=1,
-        # ),
-        # lane_change_params=SumoLaneChangeParams(
-        #     lane_change_mode="strategic",
-        # ),
-        speed_mode="no_collide",
-        lane_change_mode="strategic",
-        initial_speed=0,
-        num_vehicles=50)
-    vehicles.add(
-        veh_id="rl",
-        acceleration_controller=(RLController, {}),
-        routing_controller=(MinicityRouter, {}),
-        # car_following_params=SumoCarFollowingParams(
-        #     speed_mode="strategic",
-        # ),
-        speed_mode="no_collide",
-        lane_change_mode="strategic",
-        initial_speed=0,
-        num_vehicles=0)
-
-    env_params = EnvParams(additional_params=ADDITIONAL_ENV_PARAMS)
-
-    additional_net_params = ADDITIONAL_NET_PARAMS.copy()
-
-    if TRAFFIC_LIGHTS:
-        additional_net_params['traffic_lights'] = True
-
-    if REQUIRES_INFLOWS[SUBNETWORK.value]:
-        # Add vehicle inflows to account for clipped subnetworks
-        inflow = InFlows()
-        for edge in SUBROUTE_EDGES[SUBNETWORK.value].keys():
-            inflow.add(veh_type="idm",
-                       edge=edge,
-                       vehs_per_hour=5, # Change this to modify bandwidth/traffic
-                       departLane="free",
-                       departSpeed=7.5)
-            inflow.add(veh_type="rl",
-                       edge=edge,
-                       vehs_per_hour=1, # Change this to modify bandwidth/traffic
-                       departLane="free",
-                       departSpeed=7.5)
-        net_params = NetParams(
-            inflows=inflow,
-            no_internal_links=False, additional_params=additional_net_params)
-    else:
-        net_params = NetParams(
-            no_internal_links=False, additional_params=additional_net_params)
-
-
-    initial_config = InitialConfig(
-        spacing="random",
-        min_gap=5,
-        edges_distribution=list(SUBROUTE_EDGES[SUBNETWORK.value].keys())
-    )
-
-    if TRAFFIC_LIGHTS:
-        scenario = MiniCityScenario(
-            name="minicity",
-            vehicles=vehicles,
-            initial_config=initial_config,
-            net_params=net_params,
-            traffic_lights=define_traffic_lights())
-    else:
-        scenario = MiniCityScenario(
-            name="minicity",
-            vehicles=vehicles,
-            initial_config=initial_config,
-            net_params=net_params)
-
-    #env = AccelEnv(env_params, sim_params, scenario)
-    env = AccelSubnetEnv(env_params, sim_params, scenario)
-    #env = AccelCNNSubnetEnv(env_params, sim_params, scenario)
-    #env = AccelCNNEnv(env_params, sim_params, scenario)
-
-    return SumoExperiment(env, scenario) # modified from Experiment(), added scenario param
-
-class AccelSubnetEnv(AccelEnv):
-
-    def render(self, reset=False, buffer_length=5):
-        """Render a frame.
-        Parameters
-        ----------
-        reset: bool
-            set to True to reset the buffer
-        buffer_length: int
-            length of the buffer
-        """
-        if self.sumo_params.render in ['gray', 'dgray', 'rgb', 'drgb']:
-            # render a frame
-            self.pyglet_render()
-
-            # cache rendering
-            if reset:
-                self.frame_buffer = [self.frame.copy() for _ in range(5)]
-                self.sights_buffer = [self.sights.copy() for _ in range(5)]
-
-                # Crop self.frame_buffer to subnetwork only
-                for frame in self.frame_buffer:
-                    subnet_xmin = SUBNET_CROP[SUBNETWORK.value][0]
-                    subnet_xmax = SUBNET_CROP[SUBNETWORK.value][1]
-                    subnet_ymin = SUBNET_CROP[SUBNETWORK.value][2]
-                    subnet_ymax = SUBNET_CROP[SUBNETWORK.value][3]
-                    frame = frame[subnet_ymin:subnet_ymax, \
-                                 subnet_xmin:subnet_xmax, :]
-            else:
-                if self.step_counter % int(1/self.sim_step) == 0:
-                    next_frame = self.frame.copy()
-                    subnet_xmin = SUBNET_CROP[SUBNETWORK.value][0]
-                    subnet_xmax = SUBNET_CROP[SUBNETWORK.value][1]
-                    subnet_ymin = SUBNET_CROP[SUBNETWORK.value][2]
-                    subnet_ymax = SUBNET_CROP[SUBNETWORK.value][3]
-                    next_frame = next_frame[subnet_ymin:subnet_ymax, \
-                                 subnet_xmin:subnet_xmax, :]
-
-                    # Save a cropped image to current executing directory for debug
-                    # plt.imsave('test_subnet_crop.png', next_frame)
-
-
-                    self.frame_buffer.append(next_frame)
-                    self.sights_buffer.append(self.sights.copy())
-
-                if len(self.frame_buffer) > buffer_length:
-                    self.frame_buffer.pop(0)
-                    self.sights_buffer.pop(0)
-
-
-class AccelCNNSubnetEnv(AccelCNNEnv):
-
-    # Currently has a bug with "sights_buffer / 255" in original AccelCNNEnv
-    pass
-
-    # def render(self, reset=False, buffer_length=5):
-    #     """Render a frame.
-    #     Parameters
-    #     ----------
-    #     reset: bool
-    #         set to True to reset the buffer
-    #     buffer_length: int
-    #         length of the buffer
-    #     """
-    #     if self.sumo_params.render in ['gray', 'dgray', 'rgb', 'drgb']:
-    #         # render a frame
-    #         self.pyglet_render()
-
-    #         # cache rendering
-    #         if reset:
-    #             self.frame_buffer = [self.frame.copy() for _ in range(5)]
-    #             self.sights_buffer = [self.sights.copy() for _ in range(5)]
-
-    #             # Crop self.frame_buffer to subnetwork only
-    #             for frame in self.frame_buffer:
-    #                 subnet_xmin = SUBNET_CROP[SUBNETWORK.value][0]
-    #                 subnet_xmax = SUBNET_CROP[SUBNETWORK.value][1]
-    #                 subnet_ymin = SUBNET_CROP[SUBNETWORK.value][2]
-    #                 subnet_ymax = SUBNET_CROP[SUBNETWORK.value][3]
-    #                 frame = frame[subnet_ymin:subnet_ymax, \
-    #                              subnet_xmin:subnet_xmax, :]
-    #         else:
-    #             if self.step_counter % int(1/self.sim_step) == 0:
-    #                 next_frame = self.frame.copy()
-    #                 subnet_xmin = SUBNET_CROP[SUBNETWORK.value][0]
-    #                 subnet_xmax = SUBNET_CROP[SUBNETWORK.value][1]
-    #                 subnet_ymin = SUBNET_CROP[SUBNETWORK.value][2]
-    #                 subnet_ymax = SUBNET_CROP[SUBNETWORK.value][3]
-    #                 next_frame = next_frame[subnet_ymin:subnet_ymax, \
-    #                              subnet_xmin:subnet_xmax, :]
-
-    #                 # Save a cropped image to current executing directory for debug
-    #                 # plt.imsave('test_subnet_crop.png', next_frame)
-
-
-    #                 self.frame_buffer.append(next_frame)
-    #                 self.sights_buffer.append(self.sights.copy())
-
-    #             if len(self.frame_buffer) > buffer_length:
-    #                 self.frame_buffer.pop(0)
-    #                 self.sights_buffer.pop(0)
-
-
-if __name__ == "__main__":
-    # import the experiment variable
-    # There are six modes of pyglet rendering:
-    # No rendering: minicity_example(render=False)
-    # SUMO-GUI rendering: minicity_example(render=True)
-    # Static grayscale rendering: minicity_example(render="gray")
-    # Dynamic grayscale rendering: minicity_example(render="dgray")
-    # Static RGB rendering: minicity_example(render="rgb")
-    # Dynamic RGB rendering: minicity_example(render="drgb")
-    exp = minicity_example(render=RENDERER,
-                           save_render=False,
-                           sight_radius=30,
-                           pxpm=3,
-                           show_radius=True)
-
-    # run for a set number of rollouts / time steps
-    exp.run(1, 7200, convert_to_csv=True)
+"""Example of modified minicity network with human-driven vehicles."""
+from flow.controllers import IDMController
+from flow.controllers import RLController
+from flow.controllers import BaseRouter
+from flow.core.experiment import SumoExperiment # Modified from Experiment
+from flow.core.params import SumoParams, EnvParams, NetParams, InitialConfig, InFlows
+from flow.core.params import SumoCarFollowingParams, SumoLaneChangeParams
+#from flow.core.params import VehicleParams
+from flow.core.vehicles import Vehicles # Modified from VehicleParams
+from flow.envs.loop.loop_accel import * #AccelEnv, ADDITIONAL_ENV_PARAMS
+from flow.scenarios.minicity import MiniCityScenario, ADDITIONAL_NET_PARAMS
+from flow.core.traffic_lights import TrafficLights
+import numpy as np
+import random
+from enum import Enum
+
+from matplotlib import pyplot as plt
+
+np.random.seed(204)
+
+
+# Definitions of subnetworks
+class SubRoute(Enum):
+    ALL =  0
+    TOP_LEFT = 1
+    TOP_RIGHT = 2
+    BOTTOM = 3
+    FULL_RIGHT = 4 # Aboudy's
+
+
+
+SUBNETWORK = SubRoute.ALL  # CHANGE THIS PARAMETER TO SELECT CURRENT SUBNETWORK
+
+                            # Set it to SubRoute.ALL, SubRoute.TOP_LEFT, etc.
+
+TRAFFIC_LIGHTS = True       # CHANGE THIS to True to add traffic lights to Minicity
+
+RENDERER = True   #'drgb'           # PARAMETER. 
+                            # Set to True to use default Sumo renderer, 
+                            # Set to 'drgb' for Fangyu's renderer
+
+
+
+# Denotes the route choice behavior of vehicles on an edge.
+#
+# The key is the name of the starting edge of the vehicle, and the element if
+# the name of the next edge the vehicle will take.
+#
+# 1. If the element is a string name of an edge, the vehicle will always take
+#    that edge as a next edge.
+# 2. If the element is a list of strings, the vehicle will uniformly choose
+#    among all written edges.
+# 3. If the element is a list of tuples, the specific next edges are chosen
+#    using the weighting specific by the integer second element.
+SUBROUTE_EDGES = [
+    # Full network
+    {
+    'e_12': ['e_18', 'e_13'],
+    'e_18': 'e_19',
+    'e_19': 'e_24',
+    'e_24': 'e_33',
+    'e_33': ['e_45', 'e_46', 'e_49'],
+    'e_13': 'e_14',
+    'e_14': ['e_22', 'e_15'],
+    'e_22': 'e_33',
+    'e_15': 'e_16',
+    # 'e_16': 'e_20',
+    'e_20': ['e_47', 'e_48'],
+    'e_47': ['e_34', 'e_45', 'e_49'],
+    'e_45': 'e_43',
+    'e_43': 'e_41',
+    'e_41': ['e_88','e_39', 'e_50'],
+    'e_88': 'e_26',
+    'e_26': ['e_12', 'e_2'],
+    'e_34': 'e_23',
+    'e_23': ['e_15', 'e_5'],
+    'e_5': 'e_4',
+    'e_4': 'e_3',
+    'e_3': ['e_25', 'e_2'],
+    'e_87': ['e_40', 'e_50', 'e_39'],
+    'e_40': 'e_42',
+    'e_42': 'e_44',
+    'e_44': ['e_34', 'e_46'],
+    'e_46': 'e_35',
+    'e_35': 'e_27',
+    'e_27': 'e_6',
+    'e_6': ['e_22', 'e_5'],
+
+    'e_48': ['e_78', 'e_81'],
+    'e_78': ['e_86', 'e_76'],
+    'e_86': ['e_55', 'e_59'],
+    'e_56': 'e_89',
+    'e_89': ['e_74', 'e_80', 'e_75'],
+    'e_80': 'e_83',
+    'e_83': 'e_82',
+    'e_82': ['e_79', 'e_78'],
+    'e_59': ['e_46', 'e_45', 'e_34'],
+    'e_76': ['e_90', 'e_74', 'e_80'],
+    'e_74': ['e_70', 'e_72'],
+    'e_70': 'e_61',
+    'e_61': 'e_54',
+    'e_54': ['e_40', 'e_88', 'e_39'],
+    'e_50': 'e_60',
+    'e_60': 'e_69',
+    'e_69': ['e_73', 'e_72'],
+    'e_73': ['e_80', 'e_75', 'e_90'],
+    'e_90': 'e_62',
+    'e_62': 'e_57',
+    'e_57': ['e_58', 'e_59'],
+    'e_58': ['e_76', 'e_77'],
+    'e_75': ['e_77', 'e_86'],
+    'e_77': ['e_79', 'e_81'],
+    'e_81': 'e_84',
+    'e_84': 'e_85',
+    'e_85': ['e_75', 'e_90', 'e_74'],
+    'e_79': ['e_47', 'e_35'],
+    'e_49': ['e_55', 'e_58'],
+    'e_55': 'e_56',
+
+    'e_25': ['e_87', 'e_30'],
+    'e_30': 'e_31',
+    'e_31': 'e_32',
+    'e_32': 'e_21',
+    'e_39': 'e_37',
+    'e_37': 'e_29_u',
+    'e_29_u': 'e_21',
+    'e_21': 'e_8_u',
+    'e_9': ['e_10', 'e_92'],
+    'e_92': 'e_7',
+    'e_7': ['e_8_b', 'e_17'],
+    'e_8_b': 'e_8_u',
+    'e_17': 'e_28_b',
+    # 'e_28_b': 'e_36',
+    'e_36': 'e_93',
+    'e_93': 'e_53',
+    'e_53': 'e_64',
+    'e_64': ['e_65', 'e_67'],
+    'e_65': 'e_66',
+    'e_66': ['e_91', 'e_63'],
+    'e_63': 'e_94',
+    'e_94': ['e_51', 'e_52'],
+    'e_51': 'e_29_u',
+    'e_52': 'e_38',
+    'e_38': ['e_50', 'e_88', 'e_40'],
+    'e_72': 'e_68',
+    'e_68': 'e_66',
+    'e_67': 'e_71',
+    'e_71': ['e_70', 'e_73'],
+    'e_8_u': 'e_9',
+    'e_10': 'e_11',
+    'e_11': ['e_25', 'e_12'],
+    'e_2': 'e_1',
+    'e_1': 'e_7'
+    },
+
+    # Top left
+    {
+    'e_12': ['e_18', 'e_13'],
+    'e_18': 'e_19',
+    'e_19': 'e_24',
+    'e_24': 'e_33',
+    'e_33': ['e_45', 'e_46'],
+    'e_13': 'e_14',
+    'e_14': ['e_22', 'e_15'],
+    'e_22': 'e_33',
+    'e_15': 'e_16',
+    # 'e_16': 'e_20',
+    'e_20': 'e_47',
+    'e_47': ['e_34', 'e_45'],
+    'e_45': 'e_43',
+    'e_43': 'e_41',
+    'e_41': 'e_88',
+    'e_88': 'e_26',
+    'e_26': 'e_12',
+    'e_34': 'e_23',
+    'e_23': ['e_15', 'e_5'],
+    'e_5': 'e_4',
+    'e_4': 'e_3',
+    'e_3': 'e_25',
+    'e_25': 'e_87',
+    'e_87': 'e_40',
+    'e_40': 'e_42',
+    'e_42': 'e_44',
+    'e_44': ['e_34', 'e_46'],
+    'e_46': 'e_35',
+    'e_35': 'e_27',
+    'e_27': 'e_6',
+    'e_6': ['e_22', 'e_5']
+    },
+
+    # Top right
+    {
+    # 'e_40': 'e_42',
+    'e_42': 'e_44',
+    'e_44': ['e_49', 'e_46'],
+    'e_46': 'e_48',
+    'e_48': ['e_78', 'e_81'],
+    'e_78': ['e_86', 'e_76'],
+    'e_86': ['e_55', 'e_59'],
+    'e_56': 'e_89',
+    'e_89': ['e_74', 'e_80', 'e_75'],
+    'e_80': 'e_83',
+    'e_83': 'e_82',
+    'e_82': ['e_79', 'e_78'],
+    'e_59': ['e_46', 'e_45'],
+    'e_76': ['e_90', 'e_74', 'e_80'],
+    'e_74': 'e_70',
+    'e_70': 'e_61',
+    'e_61': 'e_54',
+    'e_54': 'e_40',
+    'e_45': 'e_43',
+    'e_43': 'e_41',
+    'e_41': 'e_50',
+    'e_50': 'e_60',
+    'e_60': 'e_69',
+    'e_69': 'e_73',
+    'e_73': ['e_80', 'e_90'], #['e_80', 'e_75', 'e_90'],
+    'e_90': 'e_62',
+    'e_62': 'e_57',
+    'e_57': ['e_58', 'e_59'],
+    'e_58': ['e_76', 'e_77'],
+    'e_75': ['e_77', 'e_86'],
+    'e_77': ['e_79', 'e_81'],
+    'e_81': 'e_84',
+    'e_84': 'e_85',
+    'e_85': ['e_75', 'e_90', 'e_74'],
+    'e_79': 'e_47',
+    'e_47': 'e_45',
+    'e_49': ['e_55', 'e_58'],
+    'e_55': 'e_56' 
+    },
+
+    # Bottom
+    {
+    'e_25': ['e_87', 'e_30'],
+    'e_30': 'e_31',
+    'e_31': 'e_32',
+    'e_32': 'e_21',
+    'e_87': ['e_39', 'e_50'],
+    'e_39': 'e_37',
+    'e_37': 'e_29_u',
+    'e_29_u': 'e_21',
+    'e_21': 'e_8_u',
+    'e_9': ['e_10', 'e_92'],
+    'e_92': 'e_7',
+    'e_7': ['e_8_b', 'e_17'],
+    'e_8_b': 'e_8_u',
+    'e_17': 'e_28_b',
+    # 'e_28_b': 'e_36',
+    'e_36': 'e_93',
+    'e_93': 'e_53',
+    'e_53': 'e_64',
+    'e_64': ['e_65', 'e_67'],
+    'e_65': 'e_66',
+    'e_66': ['e_91', 'e_63'],
+    'e_63': 'e_94',
+    'e_94': ['e_51', 'e_52'],
+    'e_51': 'e_29_u',
+    'e_52': 'e_38',
+    'e_38': ['e_50', 'e_88'],
+    'e_50': 'e_60',
+    'e_60': 'e_69',
+    'e_69': 'e_72',
+    'e_72': 'e_68',
+    'e_68': 'e_66',
+    'e_67': 'e_71',
+    'e_71': 'e_70',
+    'e_70': 'e_61',
+    'e_61': 'e_54',
+    'e_54': ['e_88', 'e_39'],
+    'e_8_u': 'e_9',
+    'e_10': 'e_11',
+    'e_11': 'e_25',
+    # 'e_88': 'e_26',
+    'e_26': 'e_2',
+    'e_2': 'e_1',
+    'e_1': 'e_7'
+    },
+
+    # Full right (Aboudy's)
+    {
+    'e_40': 'e_42',
+    'e_42': 'e_44',
+    'e_44': ['e_49', 'e_46'],
+    'e_49': 'e_58',
+    'e_58': 'e_76',
+    'e_76': 'e_74',
+    'e_74': ['e_70', 'e_72'],
+    'e_70': 'e_61',
+    'e_61': 'e_54',
+    'e_54': 'e_40',
+    'e_46': 'e_48',
+    'e_48': 'e_78',
+    'e_78': 'e_76',
+    'e_72': 'e_68',
+    'e_68': 'e_66',
+    'e_66': 'e_63',
+    'e_63': 'e_94',
+    'e_94': 'e_52',
+    'e_52': 'e_38',
+    'e_38': 'e_40',
+    },
+]
+
+# The cropping dimensions for a subnetwork out of whole Minicity.
+# Contains (minWidth, maxWidth, minHeight, maxHeight) 
+
+SUBNET_CROP = [
+    (0, 5000, 0, 5000), # Full network 
+    (0, 920, 0, 1020),  # Top left
+    (890, 5000, 0, 1020), # Top right
+    (0, 3000, 970, 5000), # Bottom
+    (2500, 5000, 0, 5000), # Full right
+]
+
+# Whether pre-defined subnetwork is not a self-contained loop.
+# If routes are clipped and vehicles can exit subnetwork, requires vehicle inflows
+REQUIRES_INFLOWS = [
+    True, # Full network
+    True, # Top-left
+    True, # Top-right
+    True, # Bottom
+    True,  # Full-right (Aboudy's)
+]
+
+
+class MinicityRouter(BaseRouter):
+    """A router used to continuously re-route vehicles in minicity scenario.
+
+    This class allows the vehicle to pick a random route at junctions.
+    """
+
+    def __init__(self, veh_id, router_params):
+        self.prev_edge = None
+        super().__init__(veh_id, router_params)
+
+    def choose_route(self, env):
+        """See parent class."""
+        next_edge = None
+        edge = env.vehicles.get_edge(self.veh_id) # modified from env.k.vehicle
+        # if edge[0] == 'e_63':
+        #     return ['e_63', 'e_94', 'e_52']
+        subnetwork_edges = SUBROUTE_EDGES[SUBNETWORK.value]
+        if edge not in subnetwork_edges or edge == self.prev_edge:
+            next_edge = None
+        elif type(subnetwork_edges[edge]) == str:
+            next_edge = subnetwork_edges[edge]
+        elif type(subnetwork_edges[edge]) == list:
+            if type(subnetwork_edges[edge][0]) == str:
+                next_edge = random.choice(subnetwork_edges[edge])
+            else:
+                # Edge choices weighted by integer. 
+                # Inefficient untested implementation, but doesn't rely on numpy.random.choice or Python >=3.6 random.choices 
+                next_edge = random.choice(sum(([edge]*weight for edge, weight in subnetwork_edges), []))
+        self.prev_edge = edge
+        if next_edge is None:
+            return None
+        else:
+            return [edge, next_edge]
+
+
+def define_traffic_lights():
+    tl_logic = TrafficLights(baseline=False)
+
+    nodes = ["n_i1", 'n_i2', 'n_i3', "n_i4", 'n_i6', 'n_i7', 'n_i8']
+    phases = [{"duration": "20", "state": "GGGGrrGGGGrr"},
+              {"duration": "4", "state": "yyyGrryyGyrr"},
+              {"duration": "20", "state": "GrrGGGGrrGGG"},
+              {"duration": "4", "state": "GrryyyGrryyy"}]
+
+    #top left traffic light
+    phases_2 = [{"duration": "20", "state": "GGGrGG"},
+              {"duration": "4", "state": "yyyryy"},
+              {"duration": "10", "state": "rrGGGr"},
+              {"duration": "4", "state": "rryyyr"}]
+
+    #center traffic light
+    phases_3 = [{"duration": "20", "state": "GGGGGrrrGGGGGrrr"},
+                {"duration": "4", "state": "yyyyyrrryyyyyrrr"},
+                {"duration": "20", "state": "GrrrGGGGGrrrGGGG"},
+                {"duration": "4", "state": "yrrryyyyyrrryyyy"}]
+
+    #bottom right traffic light
+    phases_6 = [{"duration": "20", "state": "GGGGGrr"},
+                {"duration": "4", "state": "yyGGGrr"},
+                {"duration": "20", "state": "GrrrGGG"},
+                {"duration": "4", "state": "Grrryyy"}]
+
+    #top right traffic light
+    phases_8 = [{"duration": "20", "state": "GrrrGGG"},
+                {"duration": "4", "state": "Grrryyy"},
+                {"duration": "20", "state": "GGGGGrr"},
+                {"duration": "4", "state": "yyGGGrr"}]
+
+    for node_id in nodes:
+        if node_id == 'n_i2':
+            tl_logic.add(node_id, phases=phases_2,
+                         tls_type="actuated", programID=1)
+        elif node_id == 'n_i3':
+            tl_logic.add(node_id, phases=phases_3,
+                         tls_type="actuated", programID=1)
+        elif node_id == 'n_i6':
+            tl_logic.add(node_id, phases=phases_6,
+                         tls_type="actuated", programID=1)
+        elif node_id == 'n_i8':
+            tl_logic.add(node_id, phases=phases_8,
+                         tls_type="actuated", programID=1)
+        else:
+            tl_logic.add(node_id, phases=phases,
+                         tls_type="actuated", programID=1)
+
+    return tl_logic
+
+
+def minicity_example(render=None,
+                     save_render=None,
+                     sight_radius=None,
+                     pxpm=None,
+                     show_radius=None):
+    """
+    Perform a simulation of vehicles on modified minicity of University of
+    Delaware.
+
+    Parameters
+    ----------
+    render: bool, optional
+        specifies whether to use the gui during execution
+
+    Returns
+    -------
+    exp: flow.core.experiment.Experiment
+        A non-rl experiment demonstrating the performance of human-driven
+        vehicles on the minicity scenario.
+    """
+    sim_params = SumoParams(sim_step=0.25, emission_path='./data/')
+
+    if render is not None:
+        sim_params.render = render
+
+    if save_render is not None:
+        sim_params.save_render = save_render
+
+    if sight_radius is not None:
+        sim_params.sight_radius = sight_radius
+
+    if pxpm is not None:
+        sim_params.pxpm = pxpm
+
+    if show_radius is not None:
+        sim_params.show_radius = show_radius
+
+    vehicles = Vehicles() # modified from VehicleParams
+    vehicles.add(
+        veh_id="idm",
+        acceleration_controller=(IDMController, {}),
+        routing_controller=(MinicityRouter, {}),
+        # car_following_params=SumoCarFollowingParams(
+        #     speed_mode=1,
+        # ),
+        # lane_change_params=SumoLaneChangeParams(
+        #     lane_change_mode="strategic",
+        # ),
+        speed_mode="no_collide",
+        lane_change_mode="strategic",
+        initial_speed=0,
+        num_vehicles=50)
+    vehicles.add(
+        veh_id="rl",
+        acceleration_controller=(RLController, {}),
+        routing_controller=(MinicityRouter, {}),
+        # car_following_params=SumoCarFollowingParams(
+        #     speed_mode="strategic",
+        # ),
+        speed_mode="no_collide",
+        lane_change_mode="strategic",
+        initial_speed=0,
+        num_vehicles=0)
+
+    env_params = EnvParams(additional_params=ADDITIONAL_ENV_PARAMS)
+
+    additional_net_params = ADDITIONAL_NET_PARAMS.copy()
+
+    if TRAFFIC_LIGHTS:
+        additional_net_params['traffic_lights'] = True
+
+    if REQUIRES_INFLOWS[SUBNETWORK.value]:
+        # Add vehicle inflows to account for clipped subnetworks
+        inflow = InFlows()
+        for edge in SUBROUTE_EDGES[SUBNETWORK.value].keys():
+            inflow.add(veh_type="idm",
+                       edge=edge,
+                       vehs_per_hour=5, # Change this to modify bandwidth/traffic
+                       departLane="free",
+                       departSpeed=7.5)
+            inflow.add(veh_type="rl",
+                       edge=edge,
+                       vehs_per_hour=1, # Change this to modify bandwidth/traffic
+                       departLane="free",
+                       departSpeed=7.5)
+        net_params = NetParams(
+            inflows=inflow,
+            no_internal_links=False, additional_params=additional_net_params)
+    else:
+        net_params = NetParams(
+            no_internal_links=False, additional_params=additional_net_params)
+
+
+    initial_config = InitialConfig(
+        spacing="random",
+        min_gap=5,
+        edges_distribution=list(SUBROUTE_EDGES[SUBNETWORK.value].keys())
+    )
+
+    if TRAFFIC_LIGHTS:
+        scenario = MiniCityScenario(
+            name="minicity",
+            vehicles=vehicles,
+            initial_config=initial_config,
+            net_params=net_params,
+            traffic_lights=define_traffic_lights())
+    else:
+        scenario = MiniCityScenario(
+            name="minicity",
+            vehicles=vehicles,
+            initial_config=initial_config,
+            net_params=net_params)
+
+    #env = AccelEnv(env_params, sim_params, scenario)
+    env = AccelSubnetEnv(env_params, sim_params, scenario)
+    #env = AccelCNNSubnetEnv(env_params, sim_params, scenario)
+    #env = AccelCNNEnv(env_params, sim_params, scenario)
+
+    return SumoExperiment(env, scenario) # modified from Experiment(), added scenario param
+
+class AccelSubnetEnv(AccelEnv):
+
+    def render(self, reset=False, buffer_length=5):
+        """Render a frame.
+        Parameters
+        ----------
+        reset: bool
+            set to True to reset the buffer
+        buffer_length: int
+            length of the buffer
+        """
+        if self.sumo_params.render in ['gray', 'dgray', 'rgb', 'drgb']:
+            # render a frame
+            self.pyglet_render()
+
+            # cache rendering
+            if reset:
+                self.frame_buffer = [self.frame.copy() for _ in range(5)]
+                self.sights_buffer = [self.sights.copy() for _ in range(5)]
+
+                # Crop self.frame_buffer to subnetwork only
+                for frame in self.frame_buffer:
+                    subnet_xmin = SUBNET_CROP[SUBNETWORK.value][0]
+                    subnet_xmax = SUBNET_CROP[SUBNETWORK.value][1]
+                    subnet_ymin = SUBNET_CROP[SUBNETWORK.value][2]
+                    subnet_ymax = SUBNET_CROP[SUBNETWORK.value][3]
+                    frame = frame[subnet_ymin:subnet_ymax, \
+                                 subnet_xmin:subnet_xmax, :]
+            else:
+                if self.step_counter % int(1/self.sim_step) == 0:
+                    next_frame = self.frame.copy()
+                    subnet_xmin = SUBNET_CROP[SUBNETWORK.value][0]
+                    subnet_xmax = SUBNET_CROP[SUBNETWORK.value][1]
+                    subnet_ymin = SUBNET_CROP[SUBNETWORK.value][2]
+                    subnet_ymax = SUBNET_CROP[SUBNETWORK.value][3]
+                    next_frame = next_frame[subnet_ymin:subnet_ymax, \
+                                 subnet_xmin:subnet_xmax, :]
+
+                    # Save a cropped image to current executing directory for debug
+                    # plt.imsave('test_subnet_crop.png', next_frame)
+
+
+                    self.frame_buffer.append(next_frame)
+                    self.sights_buffer.append(self.sights.copy())
+
+                if len(self.frame_buffer) > buffer_length:
+                    self.frame_buffer.pop(0)
+                    self.sights_buffer.pop(0)
+
+
+class AccelCNNSubnetEnv(AccelCNNEnv):
+
+    # Currently has a bug with "sights_buffer / 255" in original AccelCNNEnv
+    pass
+
+    # def render(self, reset=False, buffer_length=5):
+    #     """Render a frame.
+    #     Parameters
+    #     ----------
+    #     reset: bool
+    #         set to True to reset the buffer
+    #     buffer_length: int
+    #         length of the buffer
+    #     """
+    #     if self.sumo_params.render in ['gray', 'dgray', 'rgb', 'drgb']:
+    #         # render a frame
+    #         self.pyglet_render()
+
+    #         # cache rendering
+    #         if reset:
+    #             self.frame_buffer = [self.frame.copy() for _ in range(5)]
+    #             self.sights_buffer = [self.sights.copy() for _ in range(5)]
+
+    #             # Crop self.frame_buffer to subnetwork only
+    #             for frame in self.frame_buffer:
+    #                 subnet_xmin = SUBNET_CROP[SUBNETWORK.value][0]
+    #                 subnet_xmax = SUBNET_CROP[SUBNETWORK.value][1]
+    #                 subnet_ymin = SUBNET_CROP[SUBNETWORK.value][2]
+    #                 subnet_ymax = SUBNET_CROP[SUBNETWORK.value][3]
+    #                 frame = frame[subnet_ymin:subnet_ymax, \
+    #                              subnet_xmin:subnet_xmax, :]
+    #         else:
+    #             if self.step_counter % int(1/self.sim_step) == 0:
+    #                 next_frame = self.frame.copy()
+    #                 subnet_xmin = SUBNET_CROP[SUBNETWORK.value][0]
+    #                 subnet_xmax = SUBNET_CROP[SUBNETWORK.value][1]
+    #                 subnet_ymin = SUBNET_CROP[SUBNETWORK.value][2]
+    #                 subnet_ymax = SUBNET_CROP[SUBNETWORK.value][3]
+    #                 next_frame = next_frame[subnet_ymin:subnet_ymax, \
+    #                              subnet_xmin:subnet_xmax, :]
+
+    #                 # Save a cropped image to current executing directory for debug
+    #                 # plt.imsave('test_subnet_crop.png', next_frame)
+
+
+    #                 self.frame_buffer.append(next_frame)
+    #                 self.sights_buffer.append(self.sights.copy())
+
+    #             if len(self.frame_buffer) > buffer_length:
+    #                 self.frame_buffer.pop(0)
+    #                 self.sights_buffer.pop(0)
+
+
+if __name__ == "__main__":
+    # import the experiment variable
+    # There are six modes of pyglet rendering:
+    # No rendering: minicity_example(render=False)
+    # SUMO-GUI rendering: minicity_example(render=True)
+    # Static grayscale rendering: minicity_example(render="gray")
+    # Dynamic grayscale rendering: minicity_example(render="dgray")
+    # Static RGB rendering: minicity_example(render="rgb")
+    # Dynamic RGB rendering: minicity_example(render="drgb")
+    exp = minicity_example(render=RENDERER,
+                           save_render=False,
+                           sight_radius=30,
+                           pxpm=3,
+                           show_radius=True)
+
+    # run for a set number of rollouts / time steps
+    exp.run(1, 7200, convert_to_csv=True)