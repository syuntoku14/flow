"""Example of modified minicity network with human-driven vehicles."""
from flow.controllers import IDMController
from flow.controllers import RLController
from flow.core.experiment import SumoExperiment
from flow.core.params import SumoParams, EnvParams, NetParams, InitialConfig, InFlows, SumoCarFollowingParams
from flow.core.vehicles import Vehicles
from flow.envs.loop.loop_accel import AccelEnv, ADDITIONAL_ENV_PARAMS
from flow.scenarios.minicity import MiniCityScenario, ADDITIONAL_NET_PARAMS
<<<<<<< HEAD
from flow.controllers.routing_controllers import MinicityRouter
from flow.core.traffic_lights import TrafficLights
=======
#from flow.controllers.routing_controllers import MinicityRouter
from flow.core.traffic_lights import TrafficLights
from flow.controllers.routing_controllers import MinicityTrainingRouter_9
>>>>>>> 0d7ad147
import numpy as np
seed=204
np.random.seed(seed)


def minicity_example(render=None,
                     save_render=None,
                     sight_radius=None,
                     pxpm=None,
                     show_radius=None):
    """
    Perform a simulation of vehicles on modified minicity of University of
    Delaware.

    Parameters
    ----------
    render: bool, optional
        specifies whether to use sumo's gui during execution

    Returns
    -------
    exp: flow.core.SumoExperiment type
        A non-rl experiment demonstrating the performance of human-driven
        vehicles on the minicity scenario.
    """
    sumo_params = SumoParams(render=False,seed=seed)

    if render is not None:
        sumo_params.render = render

    if save_render is not None:
        sumo_params.save_render = save_render

    if sight_radius is not None:
        sumo_params.sight_radius = sight_radius

    if pxpm is not None:
        sumo_params.pxpm = pxpm

    if show_radius is not None:
        sumo_params.show_radius = show_radius

    sumo_car_following_params = SumoCarFollowingParams(decel=7.5)

    vehicles = Vehicles()
    vehicles.add(
<<<<<<< HEAD
        veh_id="idm",
        acceleration_controller=(RLController, {}),
        routing_controller=(MinicityRouter, {}),
        speed_mode="right_of_way",
        lane_change_mode="aggressive",
        initial_speed=0,
        num_vehicles=110)
=======
        veh_id="rl",
        acceleration_controller=(RLController, {}),
        routing_controller=(MinicityRouter, {}),
        speed_mode=31,
        lane_change_mode="aggressive",
        initial_speed=0,
        num_vehicles=110,
        sumo_car_following_params=sumo_car_following_params)
>>>>>>> 0d7ad147
    # vehicles.add(
    #     veh_id="rl",
    #     acceleration_controller=(RLController, {}),
    #     routing_controller=(MinicityRouter, {}),
    #     speed_mode="right_of_way",
    #     initial_speed=0,
    #     num_vehicles=10)

    tl_logic = TrafficLights(baseline=False)

<<<<<<< HEAD
    nodes = ["n_i1", 'n_i2', 'n_i3', "n_i4", 'n_i6', 'n_i7', 'n_i8', 'n_m3']
    phases = [{"duration": "10", "state": "GGGGrrGGGGrr"},
              {"duration": "2", "state": "yyyGrryyGyrr"},
              {"duration": "10", "state": "GrrGGGGrrGGG"},
              {"duration": "2", "state": "GrryyyGrryyy"}]

    #merge
    phases_m3 = [{"duration": "10", "state": "GGrG"},
              {"duration": "2", "state": "yGry"},
              {"duration": "5", "state": "rGGr"},
              {"duration": "2", "state": "rGyr"}]

    #top left traffic light
    phases_2 = [{"duration": "10", "state": "GGGrGG"},
              {"duration": "2", "state": "yyyryy"},
              {"duration": "5", "state": "rrGGGr"},
              {"duration": "2", "state": "rryyyr"}]

    #center traffic light
    phases_3 = [{"duration": "10", "state": "GGGGGrrrGGGGGrrr"},
                {"duration": "2", "state": "yyyyyrrryyyyyrrr"},
                {"duration": "10", "state": "GrrrGGGGGrrrGGGG"},
                {"duration": "2", "state": "yrrryyyyyrrryyyy"}]

    #bottom right traffic light
    phases_6 = [{"duration": "10", "state": "GGGGGrr"},
                {"duration": "2", "state": "yyGGGrr"},
                {"duration": "5", "state": "GrrrGGG"},
                {"duration": "2", "state": "Grrryyy"}]

    #top right traffic light
    phases_8 = [{"duration": "10", "state": "GrrrGGG"},
                {"duration": "2", "state": "Grrryyy"},
                {"duration": "5", "state": "GGGGGrr"},
                {"duration": "2", "state": "yyGGGrr"}]
=======
    nodes = ['n_i3','n_i4', 'n_m3','n_i8']
    phases = [{"duration": "15", "state": "GGGGrrGGGGrr"},
              {"duration": "5", "state": "yyyGrryyGyrr"},
              {"duration": "15", "state": "GrrGGGGrrGGG"},
              {"duration": "15", "state": "GrryyyGrryyy"}]

    # merge
    phases_m3 = [{"duration": "15", "state": "GGrG"},
                 {"duration": "5", "state": "yGry"},
                 {"duration": "15", "state": "rGGr"},
                 {"duration": "5", "state": "rGyr"}]

    # top left traffic light
    phases_2 = [{"duration": "15", "state": "GGGrGG"},
                {"duration": "5", "state": "yyyryy"},
                {"duration": "15", "state": "rrGGGr"},
                {"duration": "5", "state": "rryyyr"}]

    # center traffic light
    phases_3 = [{"duration": "15", "state": "GGGGGrrrGGGGGrrr"},
                {"duration": "5", "state": "yyyyyrrryyyyyrrr"},
                {"duration": "15", "state": "GrrrGGGGGrrrGGGG"},
                {"duration": "5", "state": "yrrryyyyyrrryyyy"}]

    # bottom right traffic light
    phases_6 = [{"duration": "15", "state": "GGGGGrr"},
                {"duration": "5", "state": "yyGGGrr"},
                {"duration": "15", "state": "GrrrGGG"},
                {"duration": "5", "state": "Grrryyy"}]

    # top right traffic light
    phases_8 = [{"duration": "15", "state": "GrrrGGG"},
                {"duration": "5", "state": "Grrryyy"},
                {"duration": "15", "state": "GGGGGrr"},
                {"duration": "5", "state": "yyGGGrr"}]
>>>>>>> 0d7ad147

    for node_id in nodes:
        if node_id == 'n_i2':
            tl_logic.add(node_id, phases=phases_2,
                         tls_type="actuated", programID=1)
        elif node_id == 'n_i3':
            tl_logic.add(node_id, phases=phases_3,
                         tls_type="actuated", programID=1)
        elif node_id == 'n_i6':
            tl_logic.add(node_id, phases=phases_6,
                         tls_type="actuated", programID=1)
        elif node_id == 'n_i8':
            tl_logic.add(node_id, phases=phases_8,
                         tls_type="actuated", programID=1)
        elif node_id == 'n_m3':
            tl_logic.add(node_id, phases=phases_m3,
                         tls_type="actuated", programID=1)
        else:
            tl_logic.add(node_id, phases=phases,
                         tls_type="actuated", programID=1)
<<<<<<< HEAD
=======
    # sumo_params.sim_step = 0.2

    vehicles = Vehicles()

    # section 1: bottom_left
    section_1 = {'e_2': [('section1_track', 3), ('idm', 2)],
                 'e_3': [('idm', 5)],
                 'e_25': [('idm', 4)],
                 'e_31': [('idm', 2)],
                 'e_39': [('idm', 3)],
                 'e_41': [('idm', 3)]}
    # section 2: center_left
    section_2 = {'e_3': [('section2_track', 3), ('idm', 4)],
                 'e_26': [('idm', 10)],
                 'e_66': [('idm', 3)],
                 'e_87': [('idm', 3)]}
    # section 3: center_center
    section_3 = {'e_41': [('section3_track', 5), ('idm', 1)],
                 'e_3': [('idm', 8)],
                 'e_25': [('idm', 8)],
                 'e_38': [('idm', 8)],
                 'e_54': [('idm', 6)],
                 'e_87': [('idm', 2)]}
    # section 4: bottom_center
    section_4 = {'e_39': [('section4_track', 5), ('idm', 1)],
                 'e_63': [('idm', 4)],
                 'e_31': [('idm', 3)],
                 'e_51': [('idm', 1)],
                 'e_94': [('idm', 2)],
                 'e_29_u': [('idm', 1)]}
    # section 5: top left
    section_5 = {'e_34': [('section5_track', 4), ('idm', 1)],
                 'e_23': [('section5_track', 2), ('idm', 3)],
                 'e_13': [('idm', 2)],
                 'e_14': [('idm', 3)],
                 'e_27': [('idm', 2)],
                 'e_6': [('idm', 1)],
                 'e_12': [('idm', 2)],
                 'e_35': [('idm', 1)]}
    # section 6: right center
    section_6 = {'e_60': [('section6_track', 1), ('idm', 1)],
                 'e_50': [('section6_track', 3), ('idm', 1)],
                 'e_74': [('idm', 4)],
                 'e_67': [('idm', 3)],
                 'e_71': [('idm', 2)],
                 'e_69': [('idm', 1)],
                 'e_64': [('idm', 2)]}
    # section 7: top center
    section_7 = {'e_42': [('section7_track', 3), ('idm', 1)],
                 'e_44': [('section7_track', 2), ('idm', 1)],
                 'e_79': [('idm', 8)],
                 'e_59': [('idm', 3)],
                 'e_24': [('idm', 1)],
                 'e_33': [('idm', 3)],
                 'e_47': [('idm', 2)],
                 'e_86': [('idm', 2)],
                 'e_22': [('idm', 3)],
                 'e_40': [('idm', 2)]}
    # top right
    section_8 = {'e_84': [('idm', 1)],
                 'e_73': [('section8_track', 3)],
                 'e_77': [('idm', 1)],
                 'e_56': [('idm', 3)],
                 'e_89': [('idm', 1)],
                 'e_80': [('idm', 3)],
                 'e_83': [('idm', 2)],
                 'e_82': [('idm', 1)],
                 'e_90': [('idm', 1)],
                 'e_78': [('idm', 1)],
                 'e_76': [('idm', 2)],
                 # 'e_86': [('idm', 4)],
                 'e_75': [('idm', 1)]}

    experiment = section_2
    vehicle_data = {}
    # get all different vehicle types
    for _, pairs in experiment.items():
        for pair in pairs:
            cur_num = vehicle_data.get(pair[0], 0)
            vehicle_data[pair[0]] = cur_num + pair[1]

    # add vehicle
    for v_type, v_num in vehicle_data.items():
        vehicles.add(
            veh_id=v_type,
            acceleration_controller=(IDMController, {}),
            routing_controller=(MinicityTrainingRouter_9, {}),
            speed_mode='no_collide',
            lane_change_mode='strategic',
            num_vehicles=v_num)
>>>>>>> 0d7ad147

    env_params = EnvParams(additional_params=ADDITIONAL_ENV_PARAMS)

    additional_net_params = ADDITIONAL_NET_PARAMS.copy()

    additional_net_params['traffic_lights'] = True
    net_params = NetParams(
        no_internal_links=False, additional_params=additional_net_params)

    initial_config = InitialConfig(
        spacing='random',
        edges_distribution=experiment,
        # min_gap=2
    )
    # initial_config = InitialConfig(
    #     spacing="random",
    #     min_gap=5
    # )
    scenario = MiniCityScenario(
        name='minicity',
        vehicles=vehicles,
        initial_config=initial_config,
        net_params=net_params,
        traffic_lights=tl_logic)

    env = AccelEnv(env_params, sumo_params, scenario)

    return SumoExperiment(env, scenario)


if __name__ == "__main__":
    # import the experiment variable
    # There are six modes of pyglet rendering:
    # No rendering: minicity_example(render=False)
    # SUMO-GUI rendering: minicity_example(render=True)
    # Static grayscale rendering: minicity_example(render="gray")
    # Dynamic grayscale rendering: minicity_example(render="dgray")
    # Static RGB rendering: minicity_example(render="rgb")
    # Dynamic RGB rendering: minicity_example(render="drgb")
    exp = minicity_example(render=True,
                           save_render=False,
                           sight_radius=20,
                           pxpm=3,
                           show_radius=False)

    # run for a set number of rollouts / time steps
    exp.run(1, 1000)<|MERGE_RESOLUTION|>--- conflicted
+++ resolved
@@ -6,14 +6,9 @@
 from flow.core.vehicles import Vehicles
 from flow.envs.loop.loop_accel import AccelEnv, ADDITIONAL_ENV_PARAMS
 from flow.scenarios.minicity import MiniCityScenario, ADDITIONAL_NET_PARAMS
-<<<<<<< HEAD
 from flow.controllers.routing_controllers import MinicityRouter
 from flow.core.traffic_lights import TrafficLights
-=======
-#from flow.controllers.routing_controllers import MinicityRouter
-from flow.core.traffic_lights import TrafficLights
 from flow.controllers.routing_controllers import MinicityTrainingRouter_9
->>>>>>> 0d7ad147
 import numpy as np
 seed=204
 np.random.seed(seed)
@@ -60,24 +55,14 @@
 
     vehicles = Vehicles()
     vehicles.add(
-<<<<<<< HEAD
-        veh_id="idm",
-        acceleration_controller=(RLController, {}),
-        routing_controller=(MinicityRouter, {}),
-        speed_mode="right_of_way",
-        lane_change_mode="aggressive",
-        initial_speed=0,
-        num_vehicles=110)
-=======
         veh_id="rl",
         acceleration_controller=(RLController, {}),
-        routing_controller=(MinicityRouter, {}),
+        # routing_controller=(MinicityTrainingRouter_9, {}),
         speed_mode=31,
         lane_change_mode="aggressive",
         initial_speed=0,
         num_vehicles=110,
         sumo_car_following_params=sumo_car_following_params)
->>>>>>> 0d7ad147
     # vehicles.add(
     #     veh_id="rl",
     #     acceleration_controller=(RLController, {}),
@@ -88,43 +73,6 @@
 
     tl_logic = TrafficLights(baseline=False)
 
-<<<<<<< HEAD
-    nodes = ["n_i1", 'n_i2', 'n_i3', "n_i4", 'n_i6', 'n_i7', 'n_i8', 'n_m3']
-    phases = [{"duration": "10", "state": "GGGGrrGGGGrr"},
-              {"duration": "2", "state": "yyyGrryyGyrr"},
-              {"duration": "10", "state": "GrrGGGGrrGGG"},
-              {"duration": "2", "state": "GrryyyGrryyy"}]
-
-    #merge
-    phases_m3 = [{"duration": "10", "state": "GGrG"},
-              {"duration": "2", "state": "yGry"},
-              {"duration": "5", "state": "rGGr"},
-              {"duration": "2", "state": "rGyr"}]
-
-    #top left traffic light
-    phases_2 = [{"duration": "10", "state": "GGGrGG"},
-              {"duration": "2", "state": "yyyryy"},
-              {"duration": "5", "state": "rrGGGr"},
-              {"duration": "2", "state": "rryyyr"}]
-
-    #center traffic light
-    phases_3 = [{"duration": "10", "state": "GGGGGrrrGGGGGrrr"},
-                {"duration": "2", "state": "yyyyyrrryyyyyrrr"},
-                {"duration": "10", "state": "GrrrGGGGGrrrGGGG"},
-                {"duration": "2", "state": "yrrryyyyyrrryyyy"}]
-
-    #bottom right traffic light
-    phases_6 = [{"duration": "10", "state": "GGGGGrr"},
-                {"duration": "2", "state": "yyGGGrr"},
-                {"duration": "5", "state": "GrrrGGG"},
-                {"duration": "2", "state": "Grrryyy"}]
-
-    #top right traffic light
-    phases_8 = [{"duration": "10", "state": "GrrrGGG"},
-                {"duration": "2", "state": "Grrryyy"},
-                {"duration": "5", "state": "GGGGGrr"},
-                {"duration": "2", "state": "yyGGGrr"}]
-=======
     nodes = ['n_i3','n_i4', 'n_m3','n_i8']
     phases = [{"duration": "15", "state": "GGGGrrGGGGrr"},
               {"duration": "5", "state": "yyyGrryyGyrr"},
@@ -160,7 +108,6 @@
                 {"duration": "5", "state": "Grrryyy"},
                 {"duration": "15", "state": "GGGGGrr"},
                 {"duration": "5", "state": "yyGGGrr"}]
->>>>>>> 0d7ad147
 
     for node_id in nodes:
         if node_id == 'n_i2':
@@ -181,8 +128,6 @@
         else:
             tl_logic.add(node_id, phases=phases,
                          tls_type="actuated", programID=1)
-<<<<<<< HEAD
-=======
     # sumo_params.sim_step = 0.2
 
     vehicles = Vehicles()
@@ -269,11 +214,10 @@
         vehicles.add(
             veh_id=v_type,
             acceleration_controller=(IDMController, {}),
-            routing_controller=(MinicityTrainingRouter_9, {}),
+            # routing_controller=(MinicityTrainingRouter_9, {}),
             speed_mode='no_collide',
             lane_change_mode='strategic',
             num_vehicles=v_num)
->>>>>>> 0d7ad147
 
     env_params = EnvParams(additional_params=ADDITIONAL_ENV_PARAMS)
 
@@ -313,7 +257,7 @@
     # Dynamic grayscale rendering: minicity_example(render="dgray")
     # Static RGB rendering: minicity_example(render="rgb")
     # Dynamic RGB rendering: minicity_example(render="drgb")
-    exp = minicity_example(render=True,
+    exp = minicity_example(render='drgb',
                            save_render=False,
                            sight_radius=20,
                            pxpm=3,
